/*
 * This file runs in a Node context (it's NOT transpiled by Babel), so use only
 * the ES6 features that are supported by your Node version. https://node.green/
 */

// Configuration for your app
// https://v2.quasar.dev/quasar-cli-vite/quasar-config-js

const path = require("path");
const { configure } = require("quasar/wrappers");
const packageJSON = require("./package.json");
const desktopMode = process.env.VRCA_DESKTOP_MODE;

module.exports = configure(function (ctx) {
    return {
        eslint: {
            // fix: true,
            // include = [],
            // exclude = [],
            // rawOptions = {},
<<<<<<< HEAD
            warnings: false,
            errors: false,
=======
            warnings: true,
            errors: true,
>>>>>>> e10bfc1d
        },

        // https://v2.quasar.dev/quasar-cli-vite/prefetch-feature
        // preFetch: true,

        // app boot file (/src/boot)
        // --> boot files are part of "main.js"
        // https://v2.quasar.dev/quasar-cli-vite/boot-files
        boot: ["global-components"],

        // https://v2.quasar.dev/quasar-cli-vite/quasar-config-js#css
        css: ["app.scss"],

        // https://github.com/quasarframework/quasar/tree/dev/extras
        extras: [
            // 'ionicons-v4',
            // 'mdi-v5',
            // 'fontawesome-v6',
            // 'eva-icons',
            // 'themify',
            // 'line-awesome',
            // 'roboto-font-latin-ext', // this or either 'roboto-font', NEVER both!

            "fontawesome-v5",
            // 'roboto-font', // optional, you are not bound to it
            "material-icons", // optional, you are not bound to it
        ],

        // Full list of options: https://v2.quasar.dev/quasar-cli-vite/quasar-config-js#build
        build: {
            target: {
                browser: [
                    "es2020",
                    "edge88",
                    "firefox78",
                    "chrome87",
                    "safari14",
                ],
                node: "node18",
            },

            vueRouterMode: "hash", // available values: 'hash', 'history'
            // vueRouterBase,
            // vueDevtools,
            // vueOptionsAPI: false,

            // rebuildCache: true, // rebuilds Vite/linter/etc cache on startup

            // publicPath: '/',
            // analyze: true,
            // rawDefine: {}
            // ignorePublicFolder: true,
            // minify: false,
            // polyfillModulePreload: true,
            // distDir

            extendViteConf(viteConf) {
                if (process.env.VRCA_HOSTED_URL)
                    viteConf.base = process.env.VRCA_HOSTED_URL;
            },
            // viteVuePluginOptions: {},

            // vitePlugins: [
            //   [ 'package-name', { ..options.. } ]
            // ]

            alias: {
                "@Base": path.resolve(__dirname, "./src"),
                "@Components": path.resolve(__dirname, "./src/components"),
                "@Modules": path.resolve(__dirname, "./src/modules"),
                "@Public": path.resolve(__dirname, "./public"),
                "@Stores": path.resolve(__dirname, "./src/stores"),
            },

            env: {
                // Default Connection Config
                VRCA_DEFAULT_METAVERSE_URL:
                    process.env.VRCA_DEFAULT_METAVERSE_URL ??
                    "https://metaverse.vircadia.com/live",
                VRCA_DEFAULT_ICE_SERVERS:
                    process.env.VRCA_DEFAULT_ICE_SERVERS ??
                    '[ { "urls": ["stun:stun1.l.google.com:19302", "stun:stun4.l.google.com:19302"] } ]',
                VRCA_DEFAULT_DOMAIN_PROTOCOL:
                    process.env.VRCA_DEFAULT_DOMAIN_PROTOCOL ?? "wss:",
                VRCA_DEFAULT_DOMAIN_PORT:
                    process.env.VRCA_DEFAULT_DOMAIN_PORT ?? "40102",
                VRCA_DEFAULT_DOMAIN_URL:
                    process.env.VRCA_DEFAULT_DOMAIN_URL ??
                    "wss://antares.digisomni.com/0,0,0/0,0,0,1",
                // Theme
                VRCA_BRAND_NAME:
                    process.env.VRCA_BRAND_NAME ?? packageJSON.productName,
                VRCA_PRODUCT_NAME:
                    process.env.VRCA_PRODUCT_NAME ?? packageJSON.productName,
                VRCA_TAGLINE:
                    process.env.VRCA_TAGLINE ?? packageJSON.description,
                VRCA_PRODUCT_DESCRIPTION:
                    process.env.VRCA_PRODUCT_DESCRIPTION ??
                    packageJSON.description,
                VRCA_LOGO:
                    process.env.VRCA_LOGO ??
                    "assets/images/branding/vircadia-icon.svg",
                VRCA_INTRO:
                    process.env.VRCA_INTRO ??
                    "assets/video/Digisomni_Intro_9-13-2022.webm",
<<<<<<< HEAD
=======
                VRCA_HIDE_IN_WORLD_LOCATION:
                    process.env.VRCA_HIDE_IN_WORLD_LOCATION ?? "false",
>>>>>>> e10bfc1d
                // NOTE: VRCA_BANNER should be an absolute URL for Open Graph support.
                VRCA_BANNER:
                    process.env.VRCA_BANNER ??
                    "assets/images/branding/og_banner.png",
                VRCA_BANNER_ALT:
                    process.env.VRCA_BANNER_ALT ?? packageJSON.productName,
                VRCA_GLOBAL_SERVICE_TERM:
                    process.env.VRCA_GLOBAL_SERVICE_TERM ?? "Metaverse",
                VRCA_VERSION_WATERMARK:
                    process.env.VRCA_VERSION_WATERMARK ??
                    "Early Developer Alpha",
                VRCA_SHOW_LOADING_SCREEN_HINTS:
                    process.env.VRCA_SHOW_LOADING_SCREEN_HINTS ?? "true",
                // Theme > Colors
                VRCA_COLORS_PRIMARY:
                    process.env.VRCA_COLORS_PRIMARY ?? "#0c71c3",
                VRCA_COLORS_SECONDARY:
                    process.env.VRCA_COLORS_SECONDARY ?? "#8300e9",
                VRCA_COLORS_ACCENT: process.env.VRCA_COLORS_ACCENT ?? "#01bdff",
                // Theme > Styles
                VRCA_DEFAULT_MODE: process.env.VRCA_DEFAULT_MODE ?? "dark",
                VRCA_GLOBAL_STYLE: process.env.VRCA_GLOBAL_STYLE ?? "mica",
                VRCA_HEADER_STYLE:
                    process.env.VRCA_HEADER_STYLE ?? "gradient-right",
                VRCA_WINDOW_STYLE:
                    process.env.VRCA_WINDOW_STYLE ?? "gradient-right",
                // Links
                VRCA_HOSTED_URL:
                    process.env.VRCA_HOSTED_URL ?? "https://app.vircadia.com",
<<<<<<< HEAD
=======
                VRCA_USER_DOCS_URL:
                    process.env.VRCA_USER_DOCS_URL ??
                    "https://docs.vircadia.com/",
                VRCA_COMMUNITY_CHAT_URL:
                    process.env.VRCA_COMMUNITY_CHAT_URL ??
                    "https://discord.com/invite/Pvx2vke",
>>>>>>> e10bfc1d
                // First Time Wizard
                VRCA_WIZARD_TITLE:
                    process.env.VRCA_WIZARD_TITLE ?? packageJSON.productName,
                VRCA_WIZARD_WELCOME_TEXT:
                    process.env.VRCA_WIZARD_WELCOME_TEXT ?? "Welcome to",
                VRCA_WIZARD_TAGLINE:
                    process.env.VRCA_WIZARD_TAGLINE ??
                    "Explore virtual worlds.",
                VRCA_WIZARD_BUTTON_TEXT:
                    process.env.VRCA_WIZARD_BUTTON_TEXT ?? "Get Started",
                // Desktop App
                VRCA_DESKTOP_MODE: process.env.VRCA_DESKTOP_MODE,
            },
        },

        // Full list of options: https://v2.quasar.dev/quasar-cli-vite/quasar-config-js#devServer
        devServer: {
            https: false,
            port: 9000,
            strictPort: Boolean(desktopMode), // desktop mode must use a strict port
            open: !Boolean(desktopMode), // opens browser window automatically
        },

        // https://v2.quasar.dev/quasar-cli-vite/quasar-config-js#framework
        framework: {
            config: {
                dark: "auto",
            },

            // iconSet: 'material-icons', // Quasar icon set
            // lang: 'en-US', // Quasar language pack

            // For special cases outside of where the auto-import strategy can have an impact
            // (like functional components as one of the examples),
            // you can manually specify Quasar components/directives to be available everywhere:
            //
            // components: [],
            // directives: [],

            // Quasar plugins
            plugins: ["Notify"],
        },

        // animations: 'all', // --- includes all animations
        // https://v2.quasar.dev/options/animations
        animations: [],

        // https://v2.quasar.dev/quasar-cli-vite/quasar-config-js#sourcefiles
        // sourceFiles: {
        //   rootComponent: 'src/App.vue',
        //   router: 'src/router/index',
        //   store: 'src/store/index',
        //   registerServiceWorker: 'src-pwa/register-service-worker',
        //   serviceWorker: 'src-pwa/custom-service-worker',
        //   pwaManifestFile: 'src-pwa/manifest.json',
        //   electronMain: 'src-electron/electron-main',
        //   electronPreload: 'src-electron/electron-preload'
        // },

        // https://v2.quasar.dev/quasar-cli-vite/developing-ssr/configuring-ssr
        ssr: {
            // ssrPwaHtmlFilename: 'offline.html', // do NOT use index.html as name!
            // will mess up SSR

            // extendSSRWebserverConf (esbuildConf) {},
            // extendPackageJson (json) {},

            pwa: false,

            // manualStoreHydration: true,
            // manualPostHydrationTrigger: true,

            prodPort: 3000, // The default port that the production server should use
            // (gets superseded if process.env.PORT is specified at runtime)

            maxAge: 1000 * 60 * 60 * 24 * 30,
            // Tell browser when a file from the server should expire from cache (in ms)

            middlewares: [
                ctx.prod ? "compression" : "",
                "render", // keep this as last one
            ],
        },

        // https://v2.quasar.dev/quasar-cli-vite/developing-pwa/configuring-pwa
        pwa: {
            workboxMode: "generateSW", // or 'injectManifest'
            injectPwaMetaTags: true,
            swFilename: "sw.js",
            manifestFilename: "manifest.json",
            useCredentialsForManifestTag: false,
            // useFilenameHashes: true,
            // extendGenerateSWOptions (cfg) {}
            // extendInjectManifestOptions (cfg) {},
            // extendManifestJson (json) {}
            // extendPWACustomSWConf (esbuildConf) {}

            manifest: {
                name: process.env.VRCA_PRODUCT_NAME ?? packageJSON.productName,
                short_name: process.env.VRCA_PRODUCT_NAME ?? packageJSON.name,
                description:
                    process.env.VRCA_TAGLINE ?? packageJSON.description,
                display: "standalone",
                orientation: "portrait",
                background_color: "#ffffff",
                theme_color: "#027be3",
                icons: [
                    {
                        src: "icons/icon-128x128.png",
                        sizes: "128x128",
                        type: "image/png",
                    },
                    {
                        src: "icons/icon-192x192.png",
                        sizes: "192x192",
                        type: "image/png",
                    },
                    {
                        src: "icons/icon-256x256.png",
                        sizes: "256x256",
                        type: "image/png",
                    },
                    {
                        src: "icons/icon-384x384.png",
                        sizes: "384x384",
                        type: "image/png",
                    },
                    {
                        src: "icons/icon-512x512.png",
                        sizes: "512x512",
                        type: "image/png",
                    },
                ],
            },
        },

        // Full list of options: https://v2.quasar.dev/quasar-cli-vite/developing-cordova-apps/configuring-cordova
        cordova: {
            // noIosLegacyBuildFlag: true, // uncomment only if you know what you are doing
        },

        // Full list of options: https://v2.quasar.dev/quasar-cli-vite/developing-capacitor-apps/configuring-capacitor
        capacitor: {
            hideSplashscreen: true,
        },

        // Full list of options: https://v2.quasar.dev/quasar-cli-vite/developing-electron-apps/configuring-electron
        electron: {
            // extendElectronMainConf (esbuildConf)
            // extendElectronPreloadConf (esbuildConf)

            inspectPort: 5858,

            bundler: "packager", // 'packager' or 'builder'

            packager: {
                // https://github.com/electron-userland/electron-packager/blob/master/docs/api.md#options
                // OS X / Mac App Store
                // appBundleId: '',
                // appCategoryType: '',
                // osxSign: '',
                // protocol: 'myapp://path',
                // Windows only
                // win32metadata: { ... }
            },

            builder: {
                // https://www.electron.build/configuration/configuration

                appId: "vircadia-web",
            },
        },

        // Full list of options: https://v2.quasar.dev/quasar-cli-vite/developing-browser-extensions/configuring-bex
        bex: {
            contentScripts: ["my-content-script"],

            // extendBexScriptsConf (esbuildConf) {}
            // extendBexManifestJson (json) {}
        },
    };
});
<|MERGE_RESOLUTION|>--- conflicted
+++ resolved
@@ -1,357 +1,346 @@
-/*
- * This file runs in a Node context (it's NOT transpiled by Babel), so use only
- * the ES6 features that are supported by your Node version. https://node.green/
- */
-
-// Configuration for your app
-// https://v2.quasar.dev/quasar-cli-vite/quasar-config-js
-
-const path = require("path");
-const { configure } = require("quasar/wrappers");
-const packageJSON = require("./package.json");
-const desktopMode = process.env.VRCA_DESKTOP_MODE;
-
-module.exports = configure(function (ctx) {
-    return {
-        eslint: {
-            // fix: true,
-            // include = [],
-            // exclude = [],
-            // rawOptions = {},
-<<<<<<< HEAD
-            warnings: false,
-            errors: false,
-=======
-            warnings: true,
-            errors: true,
->>>>>>> e10bfc1d
-        },
-
-        // https://v2.quasar.dev/quasar-cli-vite/prefetch-feature
-        // preFetch: true,
-
-        // app boot file (/src/boot)
-        // --> boot files are part of "main.js"
-        // https://v2.quasar.dev/quasar-cli-vite/boot-files
-        boot: ["global-components"],
-
-        // https://v2.quasar.dev/quasar-cli-vite/quasar-config-js#css
-        css: ["app.scss"],
-
-        // https://github.com/quasarframework/quasar/tree/dev/extras
-        extras: [
-            // 'ionicons-v4',
-            // 'mdi-v5',
-            // 'fontawesome-v6',
-            // 'eva-icons',
-            // 'themify',
-            // 'line-awesome',
-            // 'roboto-font-latin-ext', // this or either 'roboto-font', NEVER both!
-
-            "fontawesome-v5",
-            // 'roboto-font', // optional, you are not bound to it
-            "material-icons", // optional, you are not bound to it
-        ],
-
-        // Full list of options: https://v2.quasar.dev/quasar-cli-vite/quasar-config-js#build
-        build: {
-            target: {
-                browser: [
-                    "es2020",
-                    "edge88",
-                    "firefox78",
-                    "chrome87",
-                    "safari14",
-                ],
-                node: "node18",
-            },
-
-            vueRouterMode: "hash", // available values: 'hash', 'history'
-            // vueRouterBase,
-            // vueDevtools,
-            // vueOptionsAPI: false,
-
-            // rebuildCache: true, // rebuilds Vite/linter/etc cache on startup
-
-            // publicPath: '/',
-            // analyze: true,
-            // rawDefine: {}
-            // ignorePublicFolder: true,
-            // minify: false,
-            // polyfillModulePreload: true,
-            // distDir
-
-            extendViteConf(viteConf) {
-                if (process.env.VRCA_HOSTED_URL)
-                    viteConf.base = process.env.VRCA_HOSTED_URL;
-            },
-            // viteVuePluginOptions: {},
-
-            // vitePlugins: [
-            //   [ 'package-name', { ..options.. } ]
-            // ]
-
-            alias: {
-                "@Base": path.resolve(__dirname, "./src"),
-                "@Components": path.resolve(__dirname, "./src/components"),
-                "@Modules": path.resolve(__dirname, "./src/modules"),
-                "@Public": path.resolve(__dirname, "./public"),
-                "@Stores": path.resolve(__dirname, "./src/stores"),
-            },
-
-            env: {
-                // Default Connection Config
-                VRCA_DEFAULT_METAVERSE_URL:
-                    process.env.VRCA_DEFAULT_METAVERSE_URL ??
-                    "https://metaverse.vircadia.com/live",
-                VRCA_DEFAULT_ICE_SERVERS:
-                    process.env.VRCA_DEFAULT_ICE_SERVERS ??
-                    '[ { "urls": ["stun:stun1.l.google.com:19302", "stun:stun4.l.google.com:19302"] } ]',
-                VRCA_DEFAULT_DOMAIN_PROTOCOL:
-                    process.env.VRCA_DEFAULT_DOMAIN_PROTOCOL ?? "wss:",
-                VRCA_DEFAULT_DOMAIN_PORT:
-                    process.env.VRCA_DEFAULT_DOMAIN_PORT ?? "40102",
-                VRCA_DEFAULT_DOMAIN_URL:
-                    process.env.VRCA_DEFAULT_DOMAIN_URL ??
-                    "wss://antares.digisomni.com/0,0,0/0,0,0,1",
-                // Theme
-                VRCA_BRAND_NAME:
-                    process.env.VRCA_BRAND_NAME ?? packageJSON.productName,
-                VRCA_PRODUCT_NAME:
-                    process.env.VRCA_PRODUCT_NAME ?? packageJSON.productName,
-                VRCA_TAGLINE:
-                    process.env.VRCA_TAGLINE ?? packageJSON.description,
-                VRCA_PRODUCT_DESCRIPTION:
-                    process.env.VRCA_PRODUCT_DESCRIPTION ??
-                    packageJSON.description,
-                VRCA_LOGO:
-                    process.env.VRCA_LOGO ??
-                    "assets/images/branding/vircadia-icon.svg",
-                VRCA_INTRO:
-                    process.env.VRCA_INTRO ??
-                    "assets/video/Digisomni_Intro_9-13-2022.webm",
-<<<<<<< HEAD
-=======
-                VRCA_HIDE_IN_WORLD_LOCATION:
-                    process.env.VRCA_HIDE_IN_WORLD_LOCATION ?? "false",
->>>>>>> e10bfc1d
-                // NOTE: VRCA_BANNER should be an absolute URL for Open Graph support.
-                VRCA_BANNER:
-                    process.env.VRCA_BANNER ??
-                    "assets/images/branding/og_banner.png",
-                VRCA_BANNER_ALT:
-                    process.env.VRCA_BANNER_ALT ?? packageJSON.productName,
-                VRCA_GLOBAL_SERVICE_TERM:
-                    process.env.VRCA_GLOBAL_SERVICE_TERM ?? "Metaverse",
-                VRCA_VERSION_WATERMARK:
-                    process.env.VRCA_VERSION_WATERMARK ??
-                    "Early Developer Alpha",
-                VRCA_SHOW_LOADING_SCREEN_HINTS:
-                    process.env.VRCA_SHOW_LOADING_SCREEN_HINTS ?? "true",
-                // Theme > Colors
-                VRCA_COLORS_PRIMARY:
-                    process.env.VRCA_COLORS_PRIMARY ?? "#0c71c3",
-                VRCA_COLORS_SECONDARY:
-                    process.env.VRCA_COLORS_SECONDARY ?? "#8300e9",
-                VRCA_COLORS_ACCENT: process.env.VRCA_COLORS_ACCENT ?? "#01bdff",
-                // Theme > Styles
-                VRCA_DEFAULT_MODE: process.env.VRCA_DEFAULT_MODE ?? "dark",
-                VRCA_GLOBAL_STYLE: process.env.VRCA_GLOBAL_STYLE ?? "mica",
-                VRCA_HEADER_STYLE:
-                    process.env.VRCA_HEADER_STYLE ?? "gradient-right",
-                VRCA_WINDOW_STYLE:
-                    process.env.VRCA_WINDOW_STYLE ?? "gradient-right",
-                // Links
-                VRCA_HOSTED_URL:
-                    process.env.VRCA_HOSTED_URL ?? "https://app.vircadia.com",
-<<<<<<< HEAD
-=======
-                VRCA_USER_DOCS_URL:
-                    process.env.VRCA_USER_DOCS_URL ??
-                    "https://docs.vircadia.com/",
-                VRCA_COMMUNITY_CHAT_URL:
-                    process.env.VRCA_COMMUNITY_CHAT_URL ??
-                    "https://discord.com/invite/Pvx2vke",
->>>>>>> e10bfc1d
-                // First Time Wizard
-                VRCA_WIZARD_TITLE:
-                    process.env.VRCA_WIZARD_TITLE ?? packageJSON.productName,
-                VRCA_WIZARD_WELCOME_TEXT:
-                    process.env.VRCA_WIZARD_WELCOME_TEXT ?? "Welcome to",
-                VRCA_WIZARD_TAGLINE:
-                    process.env.VRCA_WIZARD_TAGLINE ??
-                    "Explore virtual worlds.",
-                VRCA_WIZARD_BUTTON_TEXT:
-                    process.env.VRCA_WIZARD_BUTTON_TEXT ?? "Get Started",
-                // Desktop App
-                VRCA_DESKTOP_MODE: process.env.VRCA_DESKTOP_MODE,
-            },
-        },
-
-        // Full list of options: https://v2.quasar.dev/quasar-cli-vite/quasar-config-js#devServer
-        devServer: {
-            https: false,
-            port: 9000,
-            strictPort: Boolean(desktopMode), // desktop mode must use a strict port
-            open: !Boolean(desktopMode), // opens browser window automatically
-        },
-
-        // https://v2.quasar.dev/quasar-cli-vite/quasar-config-js#framework
-        framework: {
-            config: {
-                dark: "auto",
-            },
-
-            // iconSet: 'material-icons', // Quasar icon set
-            // lang: 'en-US', // Quasar language pack
-
-            // For special cases outside of where the auto-import strategy can have an impact
-            // (like functional components as one of the examples),
-            // you can manually specify Quasar components/directives to be available everywhere:
-            //
-            // components: [],
-            // directives: [],
-
-            // Quasar plugins
-            plugins: ["Notify"],
-        },
-
-        // animations: 'all', // --- includes all animations
-        // https://v2.quasar.dev/options/animations
-        animations: [],
-
-        // https://v2.quasar.dev/quasar-cli-vite/quasar-config-js#sourcefiles
-        // sourceFiles: {
-        //   rootComponent: 'src/App.vue',
-        //   router: 'src/router/index',
-        //   store: 'src/store/index',
-        //   registerServiceWorker: 'src-pwa/register-service-worker',
-        //   serviceWorker: 'src-pwa/custom-service-worker',
-        //   pwaManifestFile: 'src-pwa/manifest.json',
-        //   electronMain: 'src-electron/electron-main',
-        //   electronPreload: 'src-electron/electron-preload'
-        // },
-
-        // https://v2.quasar.dev/quasar-cli-vite/developing-ssr/configuring-ssr
-        ssr: {
-            // ssrPwaHtmlFilename: 'offline.html', // do NOT use index.html as name!
-            // will mess up SSR
-
-            // extendSSRWebserverConf (esbuildConf) {},
-            // extendPackageJson (json) {},
-
-            pwa: false,
-
-            // manualStoreHydration: true,
-            // manualPostHydrationTrigger: true,
-
-            prodPort: 3000, // The default port that the production server should use
-            // (gets superseded if process.env.PORT is specified at runtime)
-
-            maxAge: 1000 * 60 * 60 * 24 * 30,
-            // Tell browser when a file from the server should expire from cache (in ms)
-
-            middlewares: [
-                ctx.prod ? "compression" : "",
-                "render", // keep this as last one
-            ],
-        },
-
-        // https://v2.quasar.dev/quasar-cli-vite/developing-pwa/configuring-pwa
-        pwa: {
-            workboxMode: "generateSW", // or 'injectManifest'
-            injectPwaMetaTags: true,
-            swFilename: "sw.js",
-            manifestFilename: "manifest.json",
-            useCredentialsForManifestTag: false,
-            // useFilenameHashes: true,
-            // extendGenerateSWOptions (cfg) {}
-            // extendInjectManifestOptions (cfg) {},
-            // extendManifestJson (json) {}
-            // extendPWACustomSWConf (esbuildConf) {}
-
-            manifest: {
-                name: process.env.VRCA_PRODUCT_NAME ?? packageJSON.productName,
-                short_name: process.env.VRCA_PRODUCT_NAME ?? packageJSON.name,
-                description:
-                    process.env.VRCA_TAGLINE ?? packageJSON.description,
-                display: "standalone",
-                orientation: "portrait",
-                background_color: "#ffffff",
-                theme_color: "#027be3",
-                icons: [
-                    {
-                        src: "icons/icon-128x128.png",
-                        sizes: "128x128",
-                        type: "image/png",
-                    },
-                    {
-                        src: "icons/icon-192x192.png",
-                        sizes: "192x192",
-                        type: "image/png",
-                    },
-                    {
-                        src: "icons/icon-256x256.png",
-                        sizes: "256x256",
-                        type: "image/png",
-                    },
-                    {
-                        src: "icons/icon-384x384.png",
-                        sizes: "384x384",
-                        type: "image/png",
-                    },
-                    {
-                        src: "icons/icon-512x512.png",
-                        sizes: "512x512",
-                        type: "image/png",
-                    },
-                ],
-            },
-        },
-
-        // Full list of options: https://v2.quasar.dev/quasar-cli-vite/developing-cordova-apps/configuring-cordova
-        cordova: {
-            // noIosLegacyBuildFlag: true, // uncomment only if you know what you are doing
-        },
-
-        // Full list of options: https://v2.quasar.dev/quasar-cli-vite/developing-capacitor-apps/configuring-capacitor
-        capacitor: {
-            hideSplashscreen: true,
-        },
-
-        // Full list of options: https://v2.quasar.dev/quasar-cli-vite/developing-electron-apps/configuring-electron
-        electron: {
-            // extendElectronMainConf (esbuildConf)
-            // extendElectronPreloadConf (esbuildConf)
-
-            inspectPort: 5858,
-
-            bundler: "packager", // 'packager' or 'builder'
-
-            packager: {
-                // https://github.com/electron-userland/electron-packager/blob/master/docs/api.md#options
-                // OS X / Mac App Store
-                // appBundleId: '',
-                // appCategoryType: '',
-                // osxSign: '',
-                // protocol: 'myapp://path',
-                // Windows only
-                // win32metadata: { ... }
-            },
-
-            builder: {
-                // https://www.electron.build/configuration/configuration
-
-                appId: "vircadia-web",
-            },
-        },
-
-        // Full list of options: https://v2.quasar.dev/quasar-cli-vite/developing-browser-extensions/configuring-bex
-        bex: {
-            contentScripts: ["my-content-script"],
-
-            // extendBexScriptsConf (esbuildConf) {}
-            // extendBexManifestJson (json) {}
-        },
-    };
-});
+/*
+ * This file runs in a Node context (it's NOT transpiled by Babel), so use only
+ * the ES6 features that are supported by your Node version. https://node.green/
+ */
+
+// Configuration for your app
+// https://v2.quasar.dev/quasar-cli-vite/quasar-config-js
+
+const path = require("path");
+const { configure } = require("quasar/wrappers");
+const packageJSON = require("./package.json");
+const desktopMode = process.env.VRCA_DESKTOP_MODE;
+
+module.exports = configure(function (ctx) {
+    return {
+        eslint: {
+            // fix: true,
+            // include = [],
+            // exclude = [],
+            // rawOptions = {},
+            warnings: true,
+            errors: true,
+        },
+
+        // https://v2.quasar.dev/quasar-cli-vite/prefetch-feature
+        // preFetch: true,
+
+        // app boot file (/src/boot)
+        // --> boot files are part of "main.js"
+        // https://v2.quasar.dev/quasar-cli-vite/boot-files
+        boot: ["global-components"],
+
+        // https://v2.quasar.dev/quasar-cli-vite/quasar-config-js#css
+        css: ["app.scss"],
+
+        // https://github.com/quasarframework/quasar/tree/dev/extras
+        extras: [
+            // 'ionicons-v4',
+            // 'mdi-v5',
+            // 'fontawesome-v6',
+            // 'eva-icons',
+            // 'themify',
+            // 'line-awesome',
+            // 'roboto-font-latin-ext', // this or either 'roboto-font', NEVER both!
+
+            "fontawesome-v5",
+            // 'roboto-font', // optional, you are not bound to it
+            "material-icons", // optional, you are not bound to it
+        ],
+
+        // Full list of options: https://v2.quasar.dev/quasar-cli-vite/quasar-config-js#build
+        build: {
+            target: {
+                browser: [
+                    "es2020",
+                    "edge88",
+                    "firefox78",
+                    "chrome87",
+                    "safari14",
+                ],
+                node: "node18",
+            },
+
+            vueRouterMode: "hash", // available values: 'hash', 'history'
+            // vueRouterBase,
+            // vueDevtools,
+            // vueOptionsAPI: false,
+
+            // rebuildCache: true, // rebuilds Vite/linter/etc cache on startup
+
+            // publicPath: '/',
+            // analyze: true,
+            // rawDefine: {}
+            // ignorePublicFolder: true,
+            // minify: false,
+            // polyfillModulePreload: true,
+            // distDir
+
+            extendViteConf(viteConf) {
+                if (process.env.VRCA_HOSTED_URL)
+                    viteConf.base = process.env.VRCA_HOSTED_URL;
+            },
+            // viteVuePluginOptions: {},
+
+            // vitePlugins: [
+            //   [ 'package-name', { ..options.. } ]
+            // ]
+
+            alias: {
+                "@Base": path.resolve(__dirname, "./src"),
+                "@Components": path.resolve(__dirname, "./src/components"),
+                "@Modules": path.resolve(__dirname, "./src/modules"),
+                "@Public": path.resolve(__dirname, "./public"),
+                "@Stores": path.resolve(__dirname, "./src/stores"),
+            },
+
+            env: {
+                // Default Connection Config
+                VRCA_DEFAULT_METAVERSE_URL:
+                    process.env.VRCA_DEFAULT_METAVERSE_URL ??
+                    "https://metaverse.vircadia.com/live",
+                VRCA_DEFAULT_ICE_SERVERS:
+                    process.env.VRCA_DEFAULT_ICE_SERVERS ??
+                    '[ { "urls": ["stun:stun1.l.google.com:19302", "stun:stun4.l.google.com:19302"] } ]',
+                VRCA_DEFAULT_DOMAIN_PROTOCOL:
+                    process.env.VRCA_DEFAULT_DOMAIN_PROTOCOL ?? "wss:",
+                VRCA_DEFAULT_DOMAIN_PORT:
+                    process.env.VRCA_DEFAULT_DOMAIN_PORT ?? "40102",
+                VRCA_DEFAULT_DOMAIN_URL:
+                    process.env.VRCA_DEFAULT_DOMAIN_URL ??
+                    "wss://antares.digisomni.com/0,0,0/0,0,0,1",
+                // Theme
+                VRCA_BRAND_NAME:
+                    process.env.VRCA_BRAND_NAME ?? packageJSON.productName,
+                VRCA_PRODUCT_NAME:
+                    process.env.VRCA_PRODUCT_NAME ?? packageJSON.productName,
+                VRCA_TAGLINE:
+                    process.env.VRCA_TAGLINE ?? packageJSON.description,
+                VRCA_PRODUCT_DESCRIPTION:
+                    process.env.VRCA_PRODUCT_DESCRIPTION ??
+                    packageJSON.description,
+                VRCA_LOGO:
+                    process.env.VRCA_LOGO ??
+                    "assets/images/branding/vircadia-icon.svg",
+                VRCA_INTRO:
+                    process.env.VRCA_INTRO ??
+                    "assets/video/Digisomni_Intro_9-13-2022.webm",
+                VRCA_HIDE_IN_WORLD_LOCATION:
+                    process.env.VRCA_HIDE_IN_WORLD_LOCATION ?? "false",
+                // NOTE: VRCA_BANNER should be an absolute URL for Open Graph support.
+                VRCA_BANNER:
+                    process.env.VRCA_BANNER ??
+                    "assets/images/branding/og_banner.png",
+                VRCA_BANNER_ALT:
+                    process.env.VRCA_BANNER_ALT ?? packageJSON.productName,
+                VRCA_GLOBAL_SERVICE_TERM:
+                    process.env.VRCA_GLOBAL_SERVICE_TERM ?? "Metaverse",
+                VRCA_VERSION_WATERMARK:
+                    process.env.VRCA_VERSION_WATERMARK ??
+                    "Early Developer Alpha",
+                VRCA_SHOW_LOADING_SCREEN_HINTS:
+                    process.env.VRCA_SHOW_LOADING_SCREEN_HINTS ?? "true",
+                // Theme > Colors
+                VRCA_COLORS_PRIMARY:
+                    process.env.VRCA_COLORS_PRIMARY ?? "#0c71c3",
+                VRCA_COLORS_SECONDARY:
+                    process.env.VRCA_COLORS_SECONDARY ?? "#8300e9",
+                VRCA_COLORS_ACCENT: process.env.VRCA_COLORS_ACCENT ?? "#01bdff",
+                // Theme > Styles
+                VRCA_DEFAULT_MODE: process.env.VRCA_DEFAULT_MODE ?? "dark",
+                VRCA_GLOBAL_STYLE: process.env.VRCA_GLOBAL_STYLE ?? "mica",
+                VRCA_HEADER_STYLE:
+                    process.env.VRCA_HEADER_STYLE ?? "gradient-right",
+                VRCA_WINDOW_STYLE:
+                    process.env.VRCA_WINDOW_STYLE ?? "gradient-right",
+                // Links
+                VRCA_HOSTED_URL:
+                    process.env.VRCA_HOSTED_URL ?? "https://app.vircadia.com",
+                VRCA_USER_DOCS_URL:
+                    process.env.VRCA_USER_DOCS_URL ??
+                    "https://docs.vircadia.com/",
+                VRCA_COMMUNITY_CHAT_URL:
+                    process.env.VRCA_COMMUNITY_CHAT_URL ??
+                    "https://discord.com/invite/Pvx2vke",
+                // First Time Wizard
+                VRCA_WIZARD_TITLE:
+                    process.env.VRCA_WIZARD_TITLE ?? packageJSON.productName,
+                VRCA_WIZARD_WELCOME_TEXT:
+                    process.env.VRCA_WIZARD_WELCOME_TEXT ?? "Welcome to",
+                VRCA_WIZARD_TAGLINE:
+                    process.env.VRCA_WIZARD_TAGLINE ??
+                    "Explore virtual worlds.",
+                VRCA_WIZARD_BUTTON_TEXT:
+                    process.env.VRCA_WIZARD_BUTTON_TEXT ?? "Get Started",
+                // Desktop App
+                VRCA_DESKTOP_MODE: process.env.VRCA_DESKTOP_MODE,
+            },
+        },
+
+        // Full list of options: https://v2.quasar.dev/quasar-cli-vite/quasar-config-js#devServer
+        devServer: {
+            https: false,
+            port: 9000,
+            strictPort: Boolean(desktopMode), // desktop mode must use a strict port
+            open: !Boolean(desktopMode), // opens browser window automatically
+        },
+
+        // https://v2.quasar.dev/quasar-cli-vite/quasar-config-js#framework
+        framework: {
+            config: {
+                dark: "auto",
+            },
+
+            // iconSet: 'material-icons', // Quasar icon set
+            // lang: 'en-US', // Quasar language pack
+
+            // For special cases outside of where the auto-import strategy can have an impact
+            // (like functional components as one of the examples),
+            // you can manually specify Quasar components/directives to be available everywhere:
+            //
+            // components: [],
+            // directives: [],
+
+            // Quasar plugins
+            plugins: ["Notify"],
+        },
+
+        // animations: 'all', // --- includes all animations
+        // https://v2.quasar.dev/options/animations
+        animations: [],
+
+        // https://v2.quasar.dev/quasar-cli-vite/quasar-config-js#sourcefiles
+        // sourceFiles: {
+        //   rootComponent: 'src/App.vue',
+        //   router: 'src/router/index',
+        //   store: 'src/store/index',
+        //   registerServiceWorker: 'src-pwa/register-service-worker',
+        //   serviceWorker: 'src-pwa/custom-service-worker',
+        //   pwaManifestFile: 'src-pwa/manifest.json',
+        //   electronMain: 'src-electron/electron-main',
+        //   electronPreload: 'src-electron/electron-preload'
+        // },
+
+        // https://v2.quasar.dev/quasar-cli-vite/developing-ssr/configuring-ssr
+        ssr: {
+            // ssrPwaHtmlFilename: 'offline.html', // do NOT use index.html as name!
+            // will mess up SSR
+
+            // extendSSRWebserverConf (esbuildConf) {},
+            // extendPackageJson (json) {},
+
+            pwa: false,
+
+            // manualStoreHydration: true,
+            // manualPostHydrationTrigger: true,
+
+            prodPort: 3000, // The default port that the production server should use
+            // (gets superseded if process.env.PORT is specified at runtime)
+
+            maxAge: 1000 * 60 * 60 * 24 * 30,
+            // Tell browser when a file from the server should expire from cache (in ms)
+
+            middlewares: [
+                ctx.prod ? "compression" : "",
+                "render", // keep this as last one
+            ],
+        },
+
+        // https://v2.quasar.dev/quasar-cli-vite/developing-pwa/configuring-pwa
+        pwa: {
+            workboxMode: "generateSW", // or 'injectManifest'
+            injectPwaMetaTags: true,
+            swFilename: "sw.js",
+            manifestFilename: "manifest.json",
+            useCredentialsForManifestTag: false,
+            // useFilenameHashes: true,
+            // extendGenerateSWOptions (cfg) {}
+            // extendInjectManifestOptions (cfg) {},
+            // extendManifestJson (json) {}
+            // extendPWACustomSWConf (esbuildConf) {}
+
+            manifest: {
+                name: process.env.VRCA_PRODUCT_NAME ?? packageJSON.productName,
+                short_name: process.env.VRCA_PRODUCT_NAME ?? packageJSON.name,
+                description:
+                    process.env.VRCA_TAGLINE ?? packageJSON.description,
+                display: "standalone",
+                orientation: "portrait",
+                background_color: "#ffffff",
+                theme_color: "#027be3",
+                icons: [
+                    {
+                        src: "icons/icon-128x128.png",
+                        sizes: "128x128",
+                        type: "image/png",
+                    },
+                    {
+                        src: "icons/icon-192x192.png",
+                        sizes: "192x192",
+                        type: "image/png",
+                    },
+                    {
+                        src: "icons/icon-256x256.png",
+                        sizes: "256x256",
+                        type: "image/png",
+                    },
+                    {
+                        src: "icons/icon-384x384.png",
+                        sizes: "384x384",
+                        type: "image/png",
+                    },
+                    {
+                        src: "icons/icon-512x512.png",
+                        sizes: "512x512",
+                        type: "image/png",
+                    },
+                ],
+            },
+        },
+
+        // Full list of options: https://v2.quasar.dev/quasar-cli-vite/developing-cordova-apps/configuring-cordova
+        cordova: {
+            // noIosLegacyBuildFlag: true, // uncomment only if you know what you are doing
+        },
+
+        // Full list of options: https://v2.quasar.dev/quasar-cli-vite/developing-capacitor-apps/configuring-capacitor
+        capacitor: {
+            hideSplashscreen: true,
+        },
+
+        // Full list of options: https://v2.quasar.dev/quasar-cli-vite/developing-electron-apps/configuring-electron
+        electron: {
+            // extendElectronMainConf (esbuildConf)
+            // extendElectronPreloadConf (esbuildConf)
+
+            inspectPort: 5858,
+
+            bundler: "packager", // 'packager' or 'builder'
+
+            packager: {
+                // https://github.com/electron-userland/electron-packager/blob/master/docs/api.md#options
+                // OS X / Mac App Store
+                // appBundleId: '',
+                // appCategoryType: '',
+                // osxSign: '',
+                // protocol: 'myapp://path',
+                // Windows only
+                // win32metadata: { ... }
+            },
+
+            builder: {
+                // https://www.electron.build/configuration/configuration
+
+                appId: "vircadia-web",
+            },
+        },
+
+        // Full list of options: https://v2.quasar.dev/quasar-cli-vite/developing-browser-extensions/configuring-bex
+        bex: {
+            contentScripts: ["my-content-script"],
+
+            // extendBexScriptsConf (esbuildConf) {}
+            // extendBexManifestJson (json) {}
+        },
+    };
+});
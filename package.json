--- conflicted
+++ resolved
@@ -1,133 +1,65 @@
-<<<<<<< HEAD
-{
-  "name": "vircadia-web",
-  "version": "2023.1.2",
-  "description": "Vircadia open source metaverse web interface for virtual worlds.",
-  "productName": "Vircadia Web",
-  "author": "DigiSomni LLC | Vircadia Contributors",
-  "license": "Apache-2.0",
-  "scripts": {
-    "build": "npm run create-version && npm run copy-workers && npm run build-quasar",
-    "dev": "npm run create-version && npm run copy-workers && npm run build-quasar-dev",
-    "build-quasar": "quasar build",
-    "build-quasar-dev": "quasar dev",
-    "lint": "eslint --ext .js,.ts,.vue ./",
-    "create-version": "node build_scripts/createVersion.js",
-    "update-contributors": "git-authors-cli",
-    "install-local-web-sdk": "npm install file:../vircadia-web-sdk --no-save",
-    "copy-workers": "node build_scripts/copyWorkers.mjs"
-  },
-  "dependencies": {
-    "@babylonjs/core": "^6.4.1",
-    "@babylonjs/inspector": "^6.4.1",
-    "@babylonjs/loaders": "^6.4.1",
-    "@quasar/extras": "^1.0.0",
-    "@vircadia/web-sdk": "^2023.1.1",
-    "@vueuse/core": "^10.1.2",
-    "ammojs-typed": "^1.0.6",
-    "dompurify": "^3.0.3",
-    "pinia": "^2.0.11",
-    "quasar": "^2.6.0",
-    "unique-names-generator": "^4.7.1",
-    "vue": "^3.0.0",
-    "vue-router": "^4.0.0"
-  },
-  "devDependencies": {
-    "@jitsi/vue-sdk": "^1.0.4",
-    "@quasar/app-vite": "^1.0.0",
-    "@types/dompurify": "^3.0.2",
-    "@types/node": "^12.20.21",
-    "@typescript-eslint/eslint-plugin": "^5.10.0",
-    "@typescript-eslint/parser": "^5.10.0",
-    "autoprefixer": "^10.4.2",
-    "eslint": "^8.10.0",
-    "eslint-config-standard": "^17.0.0",
-    "eslint-plugin-import": "^2.19.1",
-    "eslint-plugin-n": "^15.0.0",
-    "eslint-plugin-promise": "^6.0.0",
-    "eslint-plugin-vue": "^9.0.0",
-    "micro-test-runner": "^1.5.1",
-    "typescript": "^4.5.4"
-  },
-  "engines": {
-    "node": "^18 || ^16 || ^14.19",
-    "npm": ">= 6.13.4",
-    "yarn": ">= 1.21.1"
-  },
-  "contributors": [
-    "nolan <nolancloudms@gmail.com>",
-    "Giga <gigabyte5671@gmail.com>",
-    "Kalila L <somnilibertas@gmail.com>",
-    "Kalila <69767640+digisomni@users.noreply.github.com>",
-    "David Rowe <david@ctrlaltstudio.com>",
-    "Nolan <51627120+younianhuang@users.noreply.github.com>",
-    "younianhuang <younianhuang@gmail.com>"
-  ]
-}
-=======
-{
-  "name": "vircadia-web",
-  "version": "2023.1.2",
-  "description": "Vircadia open source metaverse web interface for virtual worlds.",
-  "productName": "Vircadia Web",
-  "author": "DigiSomni LLC | Vircadia Contributors",
-  "license": "Apache-2.0",
-  "scripts": {
-    "build": "npm run create-version && npm run copy-workers && npm run build-quasar",
-    "dev": "npm run create-version && npm run copy-workers && npm run build-quasar-dev",
-    "build-quasar": "quasar build",
-    "build-quasar-dev": "quasar dev",
-    "lint": "eslint --ext .js,.ts,.vue ./",
-    "create-version": "node build_scripts/createVersion.js",
-    "update-contributors": "git-authors-cli",
-    "install-local-web-sdk": "npm install file:../vircadia-web-sdk --no-save",
-    "copy-workers": "node build_scripts/copyWorkers.mjs"
-  },
-  "dependencies": {
-    "@babylonjs/core": "^6.4.1",
-    "@babylonjs/inspector": "^6.4.1",
-    "@babylonjs/loaders": "^6.4.1",
-    "@quasar/extras": "^1.0.0",
-    "@vircadia/web-sdk": "^2023.1.1",
-    "@vueuse/core": "^10.1.2",
-    "ammojs-typed": "^1.0.6",
-    "dompurify": "^3.0.3",
-    "pinia": "^2.0.11",
-    "quasar": "^2.6.0",
-    "unique-names-generator": "^4.7.1",
-    "vue": "^3.0.0",
-    "vue-router": "^4.0.0"
-  },
-  "devDependencies": {
-    "@jitsi/vue-sdk": "^1.0.4",
-    "@quasar/app-vite": "^1.0.0",
-    "@types/dompurify": "^3.0.2",
-    "@types/node": "^12.20.21",
-    "@typescript-eslint/eslint-plugin": "^5.10.0",
-    "@typescript-eslint/parser": "^5.10.0",
-    "autoprefixer": "^10.4.2",
-    "eslint": "^8.10.0",
-    "eslint-config-standard": "^17.0.0",
-    "eslint-plugin-import": "^2.19.1",
-    "eslint-plugin-n": "^15.0.0",
-    "eslint-plugin-promise": "^6.0.0",
-    "eslint-plugin-vue": "^9.0.0",
-    "micro-test-runner": "^1.5.1",
-    "typescript": "^4.5.4"
-  },
-  "engines": {
-    "node": "^18 || ^16 || ^14.19",
-    "npm": ">= 6.13.4",
-    "yarn": ">= 1.21.1"
-  },
-  "contributors": [
-    "nolan <nolancloudms@gmail.com>",
-    "Giga <gigabyte5671@gmail.com>",
-    "Kalila L <somnilibertas@gmail.com>",
-    "Kalila <69767640+digisomni@users.noreply.github.com>",
-    "David Rowe <david@ctrlaltstudio.com>",
-    "Nolan <51627120+younianhuang@users.noreply.github.com>",
-    "younianhuang <younianhuang@gmail.com>"
-  ]
-}
->>>>>>> 5699e91a
+{
+  "name": "vircadia-web",
+  "version": "2023.1.3",
+  "description": "Vircadia open source metaverse web interface for agent-based virtual worlds.",
+  "productName": "Vircadia Web",
+  "author": "DigiSomni LLC | Vircadia Contributors",
+  "license": "Apache-2.0",
+  "scripts": {
+    "build": "npm run create-version && npm run copy-workers && npm run build-quasar",
+    "dev": "npm run create-version && npm run copy-workers && npm run build-quasar-dev",
+    "build-quasar": "quasar build",
+    "build-quasar-dev": "quasar dev",
+    "lint": "eslint --ext .js,.ts,.vue ./",
+    "create-version": "node build_scripts/createVersion.js",
+    "update-contributors": "git-authors-cli",
+    "install-local-web-sdk": "npm install file:../vircadia-web-sdk --no-save",
+    "copy-workers": "node build_scripts/copyWorkers.mjs"
+  },
+  "dependencies": {
+    "@babylonjs/core": "^6.4.1",
+    "@babylonjs/inspector": "^6.4.1",
+    "@babylonjs/loaders": "^6.4.1",
+    "@quasar/extras": "^1.0.0",
+    "@vircadia/web-sdk": "^2023.1.1",
+    "@vueuse/core": "^10.1.2",
+    "ammojs-typed": "^1.0.6",
+    "dompurify": "^3.0.3",
+    "pinia": "^2.0.11",
+    "quasar": "^2.6.0",
+    "unique-names-generator": "^4.7.1",
+    "vue": "^3.0.0",
+    "vue-router": "^4.0.0"
+  },
+  "devDependencies": {
+    "@jitsi/vue-sdk": "^1.0.4",
+    "@quasar/app-vite": "^1.0.0",
+    "@types/dompurify": "^3.0.2",
+    "@types/node": "^12.20.21",
+    "@typescript-eslint/eslint-plugin": "^5.10.0",
+    "@typescript-eslint/parser": "^5.10.0",
+    "autoprefixer": "^10.4.2",
+    "eslint": "^8.10.0",
+    "eslint-config-standard": "^17.0.0",
+    "eslint-plugin-import": "^2.19.1",
+    "eslint-plugin-n": "^15.0.0",
+    "eslint-plugin-promise": "^6.0.0",
+    "eslint-plugin-vue": "^9.0.0",
+    "micro-test-runner": "^1.5.1",
+    "typescript": "^4.5.4"
+  },
+  "engines": {
+    "node": "^18 || ^16 || ^14.19",
+    "npm": ">= 6.13.4",
+    "yarn": ">= 1.21.1"
+  },
+  "contributors": [
+    "nolan <nolancloudms@gmail.com>",
+    "Giga <gigabyte5671@gmail.com>",
+    "Kalila L <somnilibertas@gmail.com>",
+    "Kalila <69767640+digisomni@users.noreply.github.com>",
+    "David Rowe <david@ctrlaltstudio.com>",
+    "Nolan <51627120+younianhuang@users.noreply.github.com>",
+    "younianhuang <younianhuang@gmail.com>"
+  ]
+}
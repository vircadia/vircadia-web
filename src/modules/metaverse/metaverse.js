/*
//  metaverse.js
//
//  Created by Kalila L. on May 18th, 2021.
//  Copyright 2021 Vircadia contributors.
//
//  Distributed under the Apache License, Version 2.0.
//  See the accompanying file LICENSE or http://www.apache.org/licenses/LICENSE-2.0.html
*/

// System Modules
const axios = require('axios');
// General Modules
import Log from '../debugging/log.js';

export class Metaverse {
    constructor (store, prop) {
<<<<<<< HEAD
        // ////////////////////////////////////
        // Login & Registration
        // ////////////////////////////////////
=======
        console.info('constructed', store, prop);

        // #region Login & Registration
>>>>>>> 2d866615

        this.commitLogin = (username, result) => {
            Log.print('METAVERSE', 'INFO', 'Committing login.');

            const checkIsAdmin = result.account_roles.includes('admin');

            store.commit('mutate', {
                update: true,
                property: 'account',
                with: {
                    isLoggedIn: true,
                    isAdmin: checkIsAdmin,
                    username: username,
                    accountRoles: result.account_roles,
                    accountId: result.account_id,
                    metaverseServer: store.state.metaverseConfig.server,
                    accessToken: result.access_token,
                    refreshToken: result.refresh_token,
                    tokenType: result.token_type,
                    createdAt: result.created_at,
                    expiresIn: result.expires_in,
                    scope: result.scope
                }
            });
        };

        this.logout = () => {
            store.commit('mutate', {
                update: true,
                property: 'account',
                with: {
                    username: null,
                    isLoggedIn: false,
                    isAdmin: false,
                    accessToken: null,
                    refreshToken: null,
                    // Profile
                    images: {
                        hero: null,
                        tiny: null,
                        thumbnail: null
                    }
                }
            });
        };

        // #endregion Login & Registration

        // #region People

        this.People = {
            retrieveAccount: (metaverse, userIdentifier) => {
                const apiToRequest = (store.state.account.isLoggedIn ? 'account' : 'profile');

                return new Promise(function (resolve, reject) {
                    axios.get(metaverse + '/api/v1/' + apiToRequest + '/' + userIdentifier, {
                        headers: {
                            // This function is called immediately after login, the accessToken is not applied to the headers yet.
                            // So, we wil do it manually.
                            Authorization: 'Bearer ' + store.state.account.accessToken
                        },
                        params: {
                            'asAdmin': store.state.account.useAsAdmin
                        }
                    })
                        .then((response) => {
                            Log.print('PEOPLE', 'INFO', 'Retrieved info for ' + userIdentifier + '.');
                            resolve(response.data);
                        }, (error) => {
                            Log.print('PEOPLE', 'ERROR', 'Failed to retrieve info for ' + userIdentifier + '.');
                            if (error.response && error.response.data) {
                                reject(error.response.data);
                            } else {
                                reject('Unknown reason.');
                            }
                        });
                });
            }
        };

        // #endregion People

        // #region Places

        this.Places = {
            retrievePlaces: (metaverse) => {
                return new Promise(function (resolve, reject) {
                    // TODO: Add query to params.
                    axios.get(metaverse + '/api/v1/places')
                        .then((response) => {
                            Log.print('PLACES', 'INFO', 'Retrieved list of places.');
                            resolve(response.data);
                        }, (error) => {
                            Log.print('PLACES', 'ERROR', 'Failed to retrieve list of places.');
                            if (error.response && error.response.data) {
                                reject(error.response.data);
                            } else {
                                reject('Unknown reason.');
                            }
                        });
                });
            }
        };
        
        // #endregion Places
    };

    // #region Login & Registration

    login (metaverse, username, password) {
        Log.print('METAVERSE', 'INFO', 'Attempting to login as ' + username + '.');

        return new Promise(function (resolve, reject) {
            axios.post(metaverse + '/oauth/token', {
                grant_type: 'password',
                scope: 'owner', // as opposed to 'domain', we're asking for a user token
                username: username,
                password: password
            })
                .then((response) => {
                    Log.print('METAVERSE', 'INFO', 'Successfully got key and details for ' + username + ' from the Metaverse.');
                    resolve(response.data);
                }, (error) => {
                    Log.print('METAVERSE', 'ERROR', 'Failed to login as ' + username + ': ' + JSON.stringify(error.response.data));
                    if (error.response && error.response.data) {
                        reject(error.response.data);
                    } else {
                        reject('Unknown reason.');
                    }
                });
        });
    };

    register (metaverse, username, email, password) {
        Log.print('METAVERSE', 'INFO', 'Attempting to register as ' + username + '.');

        return new Promise(function (resolve, reject) {
            axios.post(metaverse + '/api/v1/users', {
                user: {
                    'username': username,
                    'email': email,
                    'password': password
                }
            })
                .then((response) => {
                    Log.print('METAVERSE', 'INFO', 'Registered successfully as ' + username + '.');
                    resolve(response.data);
                }, (error) => {
                    Log.print('METAVERSE', 'ERROR', 'Registration as ' + username + ' failed: ' + JSON.stringify(error.response.data));
                    if (error.response && error.response.data) {
                        reject(error.response.data);
                    } else {
                        reject('Unknown reason.');
                    }
                });
        });
    };
<<<<<<< HEAD

    // ////////////////////////////////////
    // Helpers
    // ////////////////////////////////////

    getError (error, stringify) {
        let toReturn;

        if (error.response && error.response.data) {
            toReturn = error.response.data;
        } else if (error.response) {
            toReturn = error.response;
        } else {
            toReturn = error;
        }

        if (stringify === true) {
            return JSON.stringify(toReturn);
        } else {
            return toReturn;
        }
    }
=======
    
    // #endregion Login & Registration
>>>>>>> 2d866615
}<|MERGE_RESOLUTION|>--- conflicted
+++ resolved
@@ -15,15 +15,7 @@
 
 export class Metaverse {
     constructor (store, prop) {
-<<<<<<< HEAD
-        // ////////////////////////////////////
-        // Login & Registration
-        // ////////////////////////////////////
-=======
-        console.info('constructed', store, prop);
-
         // #region Login & Registration
->>>>>>> 2d866615
 
         this.commitLogin = (username, result) => {
             Log.print('METAVERSE', 'INFO', 'Committing login.');
@@ -127,7 +119,7 @@
                 });
             }
         };
-        
+
         // #endregion Places
     };
 
@@ -181,11 +173,10 @@
                 });
         });
     };
-<<<<<<< HEAD
-
-    // ////////////////////////////////////
-    // Helpers
-    // ////////////////////////////////////
+
+    // #endregion Login & Registration
+
+    // #region Helpers
 
     getError (error, stringify) {
         let toReturn;
@@ -204,8 +195,6 @@
             return toReturn;
         }
     }
-=======
-    
-    // #endregion Login & Registration
->>>>>>> 2d866615
+
+    // #endregion Helpers
 }
--- conflicted
+++ resolved
@@ -23,7 +23,6 @@
 }
 
 /**
-<<<<<<< HEAD
  * Extract the error string from a thrown error.
  *
  * A "catch" can get anything that is thrown. We want the error message for display
@@ -46,10 +45,7 @@
 }
 
 /**
- * Return cleaned up URL to the metaverse-server.
-=======
  * Return cleaned up URL to the Metaverse server.
->>>>>>> c0f6a9e5
  *
  * Mostly makes sure there is no trailing slash so, when added to the REST access
  * point, there are not two slashes.

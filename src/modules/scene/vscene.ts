/*
//  Copyright 2021 Vircadia contributors.
//  Copyright 2022 DigiSomni LLC.
//
//  Distributed under the Apache License, Version 2.0.
//  See the accompanying file LICENSE or http://www.apache.org/licenses/LICENSE-2.0.html
*/

// This is disabled because TS complains about BABYLON's use of cap'ed function names
/* eslint-disable new-cap */
/* eslint-disable @typescript-eslint/no-magic-numbers */
/* eslint-disable @typescript-eslint/no-unused-vars */
/* eslint-disable @typescript-eslint/no-unsafe-assignment */
/* eslint-disable class-methods-use-this */

import { AnimationGroup, Engine, Scene,
    ActionManager, ActionEvent, ExecuteCodeAction, ArcRotateCamera, Camera, Observable } from "@babylonjs/core";

import { Quaternion, Vector3 } from "@babylonjs/core/Maths/math";
import "@babylonjs/loaders/glTF";
import "@babylonjs/core/Meshes/meshBuilder";
import { ResourceManager } from "./resource";
import { DomainController } from "./DomainController";
import { GameObject, MeshComponent } from "@Modules/object";
import { ScriptComponent, requireScript, requireScripts, reattachScript } from "@Modules/script";
import { AvatarController, MyAvatarController, ScriptAvatarController } from "@Modules/avatar";
import { IEntity, IEntityDescription, EntityBuilder } from "@Modules/entity";
import { ScriptAvatar } from "@vircadia/web-sdk";
import { CAMPUS_URL, SPACE_STATION_URL } from "@Base/config";
import { Utility } from "@Modules/utility";
import { defaultActiveAvatarUrl } from "@Modules/avatar/DefaultModels";

// General Modules
import Log from "@Modules/debugging/log";
// System Modules
import { VVector3 } from ".";

const DefaultAvatarUrl = defaultActiveAvatarUrl();
const AvatarAnimationUrl = "https://staging.vircadia.com/O12OR634/UA92/AnimationsBasic.glb";
const DefaultSceneUrl = "/assets/scenes/default.json";

type DomainName = "Campus" | "SpaceStation";

/**
 * VScene is the interface to a single scene's state, entities, and operations.
 */
export class VScene {
    _sceneId: number;
    _engine: Engine;
    _scene: Scene;
    _preScene: Nullable<Scene> = null;
    _myAvatar: Nullable<GameObject> = null;
<<<<<<< HEAD
    _myAvatarModelURL = DefaultAvatarUrl;
=======
>>>>>>> 760d8dc5
    _myAvatarSpawnPosition:Vector3 = Vector3.Zero();
    _myAvatarSpawnOrientation:Quaternion = Quaternion.Identity();

    _avatarList : Map<string, GameObject>;
    _camera : Nullable<Camera> = null;
    _avatarAnimationGroups : AnimationGroup[] = [];
    _resourceManager : Nullable<ResourceManager> = null;
<<<<<<< HEAD
=======
    _incrementalMeshList : Nullable<Array<string>> = null;
    _rootUrl = "";
>>>>>>> 760d8dc5
    _domainController : Nullable<DomainController> = null;
    _sceneManager : Nullable<GameObject> = null;
    _currentDomain: DomainName = "Campus";
    _currentSceneURL = "";
    private _myAvatarModelChangedObservable: Observable<GameObject> = new Observable<GameObject>();

    public get myAvatarModelChangedObservable(): Observable<GameObject> {
        return this._myAvatarModelChangedObservable;
    }

    constructor(pEngine: Engine, pSceneId = 0) {
        if (process.env.NODE_ENV === "development") {
            import("@babylonjs/core/Debug/debugLayer");
            import("@babylonjs/inspector");
        }

        this._engine = pEngine;
        this._scene = new Scene(pEngine);
        this._sceneId = pSceneId;
        this._avatarList = new Map<string, GameObject>();
    }

    getSceneId(): number {
        return this._sceneId;
    }

    getCameraLocation(pCameraId = 0): Vector3 {
        return this._scene.cameras[pCameraId].position.clone();
    }

    setCameraLocation(pLoc: VVector3, pCameraId = 0): void {
        this._scene.cameras[pCameraId].position.set(pLoc.x, pLoc.y, pLoc.z);
    }

    getMyAvatar() : Nullable<GameObject> {
        return this._myAvatar;
    }

<<<<<<< HEAD
    public get myAvatarModelURL() : string {
        return this._myAvatarModelURL;
    }

    render():void {
        this._scene.render();
    }

    public async load(sceneUrl ?: string, avatarModelURL ?: string, avatarPos ?: Vector3, avatarQuat ?: Quaternion,
        beforeLoading ?: ()=> void, afterLoading ?: ()=> void) : Promise<void> {
        if (sceneUrl !== "" && this._currentSceneURL === sceneUrl) {
            return;
        }

        this._currentSceneURL = sceneUrl ?? "";

        this._engine.displayLoadingUI();
        this._scene.detachControl();
        this._preScene = this._scene;
        this._createScene();

        if (beforeLoading) {
            beforeLoading();
        }

=======
    render():void {
        this._scene.render();
    }

    public async load(sceneUrl ?: string, avatarPos ?: Vector3, avatarQuat ?: Quaternion,
        beforeLoading ?: ()=> void, afterLoading ?: ()=> void) : Promise<void> {
        if (sceneUrl !== "" && this._currentSceneURL === sceneUrl) {
            return;
        }

        this._currentSceneURL = sceneUrl ?? "";

        this._engine.displayLoadingUI();
        this._scene.detachControl();
        this._preScene = this._scene;
        this._createScene();

        if (beforeLoading) {
            beforeLoading();
        }

>>>>>>> 760d8dc5
        // create camera
        const camera = new ArcRotateCamera(
            "Camera", -Math.PI / 2, Math.PI / 2, 6,
            new Vector3(0, 1, 0), this._scene);

        // This attaches the camera to the canvas
        camera.attachControl(this._scene.getEngine().getRenderingCanvas(), false);
        camera.wheelPrecision = 50;
        camera.minZ = 1;
        camera.maxZ = 250000;
        camera.alpha = Math.PI / 2;
        camera.beta = Math.PI / 2;

        this._scene.activeCamera = camera;
        this._camera = camera;

<<<<<<< HEAD
        await this.loadMyAvatar(avatarModelURL);
=======
        await this.loadMyAvatar();
>>>>>>> 760d8dc5
        // setup avatar
        if (this._myAvatar) {
            this._myAvatar.position = avatarPos ?? new Vector3(0, 1, 0);
            this._myAvatar.rotationQuaternion = avatarQuat ?? Quaternion.Identity();

            this._myAvatarSpawnPosition = this._myAvatar.position.clone();
            this._myAvatarSpawnOrientation = this._myAvatar.rotationQuaternion.clone();
        }

        if (sceneUrl) {
            this._scene.onAfterRenderObservable.addOnce(() => {
                // eslint-disable-next-line @typescript-eslint/no-floating-promises
                this.loadEntities(sceneUrl);
            });
        }

        await this._scene.whenReadyAsync();

        if (afterLoading) {
            afterLoading();
        }

        if (this._preScene) {
            this._preScene.dispose();
            this._preScene = null;
        }

        this._engine.hideLoadingUI();
    }

    public resetMyAvatarPositionAndOrientation() : void {
        if (this._myAvatar) {
            this.teleportMyAvatar(this._myAvatarSpawnPosition.clone(),
                this._myAvatarSpawnOrientation.clone());
        }
    }

    public setMyAvatarPosition(position: Vector3) : void {
        if (this._myAvatar) {
            this._myAvatar.position = position;
        }
    }

    public teleportMyAvatar(position: Vector3 | undefined, rotation: Quaternion | undefined) : void {
        if (this._myAvatar) {
            this._scene.detachControl();

            this._myAvatar.position = position ?? Vector3.Zero();
            this._myAvatar.rotationQuaternion = rotation ?? Quaternion.Identity();

            const controller = this._myAvatar.getComponent(AvatarController.typeName) as AvatarController;
            controller.isTeleported = true;

            this._scene.attachControl();
        }
    }

    public loadEntity(entity: IEntity) : void {
        EntityBuilder.createEntity(entity, this._scene);
    }

    public removeEntity(id: string) : void {
        const mesh = this._scene.getMeshById(id);
        if (mesh) {
            this._scene.removeMesh(mesh, true);
        }
    }

    public async loadEntities(url: string) : Promise<void> {
        const response = await fetch(url);
        const json = await response.json();
        const entityDescription = json as IEntityDescription;
        Log.info(Log.types.ENTITIES, `Load Entities from ${url}`);
        Log.info(Log.types.ENTITIES,
            `DataVersion: ${entityDescription.DataVersion}
             Id: ${entityDescription.Id}
             Version: ${entityDescription.Version}`);

        Log.info(Log.types.ENTITIES, "Create Entities.");
        // create entities
        entityDescription.Entities.forEach((props) => {
            EntityBuilder.createEntity(props, this._scene);
        });

        Log.info(Log.types.ENTITIES, "Load Entities done.");
    }

    public async loadSceneSpaceStation(): Promise<void> {
        this._currentDomain = "SpaceStation";

<<<<<<< HEAD
        await this.load(
            "/assets/scenes/default.json",
            undefined,
=======
        await this.load("/assets/scenes/spacestation.json",
>>>>>>> 760d8dc5
            new Vector3(0, 58, 0));
    }

    public async loadSceneUA92Campus(): Promise<void> {
        this._currentDomain = "Campus";

<<<<<<< HEAD
        await this.load(
            "/assets/scenes/default.json",
            undefined,
=======
        await this.load("/assets/scenes/campus.json",
>>>>>>> 760d8dc5
            new Vector3(25, 1, 30));
    }

    public async goToDomain(dest: string): Promise<void> {
        Log.info(Log.types.ENTITIES, `Go to domain: ${dest}`);
        const domain = dest.toLocaleUpperCase();
        if (domain.includes("campus")) {
            await Utility.connectionSetup(CAMPUS_URL);
        } else {
            await Utility.connectionSetup(SPACE_STATION_URL);
        }
    }

    public async switchDomain(): Promise<void> {
        if (this._currentDomain === "Campus") {
            await Utility.connectionSetup(SPACE_STATION_URL);
        } else {
            await Utility.connectionSetup(CAMPUS_URL);
        }
    }

    public async loadMyAvatar(modelURL ?: string) : Promise<Nullable<GameObject>> {
        if (this._resourceManager) {
            if (this._avatarAnimationGroups.length === 0) {
<<<<<<< HEAD
                const result = await this._resourceManager.loadAvatarAnimations(AvatarAnimationUrl);
                this._avatarAnimationGroups = result.animGroups;
            }

            if (modelURL) {
                if (this._myAvatarModelURL === modelURL && this._myAvatar) {
                    return this._myAvatar;
                }
                this._myAvatarModelURL = modelURL;
            }

            let prevPos = undefined;
            let prevQuat = null;
            let prevMyAvatarInterface = undefined;
            if (this._myAvatar) {
                prevPos = this._myAvatar.position.clone();
                if (this._myAvatar.rotationQuaternion) {
                    prevQuat = this._myAvatar.rotationQuaternion.clone();
                }

                const controller = this._myAvatar.getComponent(MyAvatarController.typeName) as MyAvatarController;
                prevMyAvatarInterface = controller.myAvatar;
                if (this._camera) {
                    this._camera.parent = null;
                }

                this._myAvatar.dispose();
            }

            this._myAvatar = new GameObject("MyAvatar", this._scene);
            if (prevPos) {
                this._myAvatar.position = prevPos;
                this._myAvatar.rotationQuaternion = prevQuat;
            }

            const mesh = await this._resourceManager.loadMyAvatar(this._myAvatarModelURL);
            if (mesh) {
                const meshComponent = new MeshComponent();
                meshComponent.mesh = mesh;
                this._myAvatar.addComponent(meshComponent);
            }
            const avatarController = new AvatarController();
            avatarController.animGroups = this._avatarAnimationGroups;
            this._myAvatar.addComponent(avatarController);

            const myAvatarController = new MyAvatarController();
            this._myAvatar.addComponent(myAvatarController);
            if (prevMyAvatarInterface) {
                myAvatarController.myAvatar = prevMyAvatarInterface;
            }
            myAvatarController.skeletonModelURL = modelURL;

            if (this._camera) {
                this._camera.parent = this._myAvatar;
            }

            this._myAvatarModelChangedObservable.notifyObservers(this._myAvatar);
        }

        return this._myAvatar;
    }

    public async loadAvatar(id: string, domain: ScriptAvatar) : Promise<Nullable<GameObject>> {
        Log.debug(Log.types.AVATAR,
            `Load avatar. id: ${id} url: ${domain.skeletonModelURL} `);

        let avatar = this._avatarList.get(id);
        if (avatar) {
            avatar.dispose();
        }

        if (this._resourceManager && domain.skeletonModelURL !== "") {
            avatar = new GameObject("ScriptAvatar_" + id, this._scene);
            const mesh = await this._resourceManager.loadAvatar(domain.skeletonModelURL);
            if (mesh) {
                avatar.id = id;
                const meshComponent = new MeshComponent();
                meshComponent.node = mesh;
                avatar.addComponent(meshComponent);
                avatar.addComponent(new ScriptAvatarController(domain));

                this._avatarList.set(id, avatar);
            }
            return avatar;
        }

        return null;
    }

    public unloadAvatar(id: string) : void {
        Log.debug(Log.types.AVATAR,
            `Load avatar. id: ${id}`);

=======

                const result = await this._resourceManager.loadAvatarAnimations(AvatarAnimationUrl);
                this._avatarAnimationGroups = result.animGroups;
            }


            let prevPos = undefined;
            let prevQuat = null;
            let prevMyAvatarInterface = undefined;
            if (this._myAvatar) {
                prevPos = this._myAvatar.position.clone();
                if (this._myAvatar.rotationQuaternion) {
                    prevQuat = this._myAvatar.rotationQuaternion.clone();
                }

                const controller = this._myAvatar.getComponent(MyAvatarController.typeName) as MyAvatarController;
                prevMyAvatarInterface = controller.myAvatar;
                if (this._camera) {
                    this._camera.parent = null;
                }

                this._myAvatar.dispose();
            }

            this._myAvatar = new GameObject("MyAvatar", this._scene);
            if (prevPos) {
                this._myAvatar.position = prevPos;
                this._myAvatar.rotationQuaternion = prevQuat;
            }

            const mesh = await this._resourceManager.loadMyAvatar(modelURL ?? DefaultAvatarUrl);
            if (mesh) {
                const meshComponent = new MeshComponent();
                meshComponent.mesh = mesh;
                this._myAvatar.addComponent(meshComponent);
            }
            const avatarController = new AvatarController();
            avatarController.animGroups = this._avatarAnimationGroups;
            this._myAvatar.addComponent(avatarController);

            const myAvatarController = new MyAvatarController();
            this._myAvatar.addComponent(myAvatarController);
            if (prevMyAvatarInterface) {
                myAvatarController.myAvatar = prevMyAvatarInterface;
            }
            myAvatarController.skeletonModelURL = modelURL;

            if (this._camera) {
                this._camera.parent = this._myAvatar;
            }

            this._myAvatarModelChangedObservable.notifyObservers(this._myAvatar);
        }

        return this._myAvatar;
    }

    public async loadAvatar(id: string, domain: ScriptAvatar) : Promise<Nullable<GameObject>> {
        Log.debug(Log.types.AVATAR,
            `Load avatar. id: ${id} url: ${domain.skeletonModelURL} `);

        let avatar = this._avatarList.get(id);
        if (avatar) {
            avatar.dispose();
        }

        if (this._resourceManager && domain.skeletonModelURL !== "") {
            avatar = new GameObject("ScriptAvatar_" + id, this._scene);
            const mesh = await this._resourceManager.loadAvatar(domain.skeletonModelURL);
            if (mesh) {
                avatar.id = id;
                const meshComponent = new MeshComponent();
                meshComponent.node = mesh;
                avatar.addComponent(meshComponent);
                avatar.addComponent(new ScriptAvatarController(domain));

                this._avatarList.set(id, avatar);
            }
            return avatar;
        }

        return null;
    }

    public unloadAvatar(id: string) : void {
        Log.debug(Log.types.AVATAR,
            `Load avatar. id: ${id}`);

>>>>>>> 760d8dc5
        const avatar = this._avatarList.get(id);
        if (avatar) {
            avatar.dispose();
            // eslint-disable-next-line @typescript-eslint/dot-notation
            this._avatarList.delete(id);
        }

<<<<<<< HEAD
    }

    public unloadAllAvatars() : void {
        this._avatarList.forEach((gameObj) => {
            gameObj.dispose();
        });
        this._avatarList.clear();
    }

=======
    }

    public unloadAllAvatars() : void {
        this._avatarList.forEach((gameObj) => {
            gameObj.dispose();
        });
        this._avatarList.clear();
    }

>>>>>>> 760d8dc5
    private _createScene() : void {
        this._scene = new Scene(this._engine);
        this._resourceManager = new ResourceManager(this._scene);
        this._scene.actionManager = new ActionManager(this._scene);
        this._scene.actionManager.registerAction(
            new ExecuteCodeAction(ActionManager.OnKeyUpTrigger,
                this._onKeyUp.bind(this))
        );

        if (!this._sceneManager) {
            this._sceneManager = new GameObject("SceneManager", this._scene);

            this._domainController = new DomainController();
            this._sceneManager.addComponent(this._domainController);
        }

        if (this._domainController) {
            this._domainController.vscene = this;
        }

        this._scene.onReadyObservable.add(this._onSceneReady.bind(this));
    }
<<<<<<< HEAD

    private _handleDontDestroyOnLoadObjects() : void {
        if (!this._preScene) {
            return;
        }

=======

    private _handleDontDestroyOnLoadObjects() : void {
        if (!this._preScene) {
            return;
        }

>>>>>>> 760d8dc5
        GameObject.dontDestroyOnLoadList.forEach((gameObj) => {
            if (this._preScene === gameObj.getScene()) {
                // remove GameObject form pervious scene
                this._preScene.removeMesh(gameObj, true);
                // add GameObject to new scene
                gameObj._scene = this._scene;
                gameObj.uniqueId = this._scene.getUniqueId();
                this._scene.addMesh(gameObj, true);

                const nodes = gameObj.getChildTransformNodes(false);

                nodes.forEach((component) => {
                    if (component instanceof ScriptComponent) {
                        // remove component form pervious scene
                        this._preScene?.removeTransformNode(component);
                        // add component to new scene
                        component._scene = this._scene;
                        component.uniqueId = this._scene.getUniqueId();
                        this._scene.addTransformNode(component);

                        reattachScript(this._scene, component);
                    }
                });
            }
        });
    }

    private _onKeyUp(evt: ActionEvent) : void {
        // eslint-disable-next-line no-void
        void this._handleKeyUp(evt);
    }

    private async _handleKeyUp(evt: ActionEvent) :Promise<void> {
        /* eslint-disable @typescript-eslint/no-unsafe-member-access */
        switch (evt.sourceEvent.code) {
            case "Slash":
                if (process.env.NODE_ENV === "development"
                && evt.sourceEvent.shiftKey) {
                    if (this._scene.debugLayer.isVisible()) {
                        this._scene.debugLayer.hide();
                    } else {
                        await this._scene.debugLayer.show({ overlay: true });
                    }
                }
                break;
            case "KeyR":
                if (evt.sourceEvent.shiftKey) {
                    this.resetMyAvatarPositionAndOrientation();
                }
                break;
            case "Space":
                if (evt.sourceEvent.shiftKey) {
                    await this.loadSceneSpaceStation();
                }
                break;
            case "KeyU":
                if (evt.sourceEvent.shiftKey) {
                    await this.loadSceneUA92Campus();
                }
                break;
            case "KeyM":
                if (process.env.NODE_ENV === "development" && evt.sourceEvent.shiftKey) {
                    await this.loadMyAvatar();
                }
                break;
            default:
                break;
        }
    }

    private _onSceneReady():void {
        requireScripts(this._scene, this._scene.transformNodes);

        this._handleDontDestroyOnLoadObjects();

        // handle dynamic loaded script
        this._scene.onNewTransformNodeAddedObservable.add((node) => {
            if (node instanceof ScriptComponent) {
                this._scene.onBeforeRenderObservable.addOnce(() => {
                    requireScript(this._scene, node);
                });
            }
        });

        if (!this._scene.activeCamera) {
            this._scene.createDefaultCamera(true, true, true);
        }

        if (!this._scene.activeCamera) {
            this._scene.createDefaultCamera(true, true, true);
        }
    }
}<|MERGE_RESOLUTION|>--- conflicted
+++ resolved
@@ -50,10 +50,7 @@
     _scene: Scene;
     _preScene: Nullable<Scene> = null;
     _myAvatar: Nullable<GameObject> = null;
-<<<<<<< HEAD
     _myAvatarModelURL = DefaultAvatarUrl;
-=======
->>>>>>> 760d8dc5
     _myAvatarSpawnPosition:Vector3 = Vector3.Zero();
     _myAvatarSpawnOrientation:Quaternion = Quaternion.Identity();
 
@@ -61,11 +58,6 @@
     _camera : Nullable<Camera> = null;
     _avatarAnimationGroups : AnimationGroup[] = [];
     _resourceManager : Nullable<ResourceManager> = null;
-<<<<<<< HEAD
-=======
-    _incrementalMeshList : Nullable<Array<string>> = null;
-    _rootUrl = "";
->>>>>>> 760d8dc5
     _domainController : Nullable<DomainController> = null;
     _sceneManager : Nullable<GameObject> = null;
     _currentDomain: DomainName = "Campus";
@@ -104,7 +96,6 @@
         return this._myAvatar;
     }
 
-<<<<<<< HEAD
     public get myAvatarModelURL() : string {
         return this._myAvatarModelURL;
     }
@@ -130,29 +121,6 @@
             beforeLoading();
         }
 
-=======
-    render():void {
-        this._scene.render();
-    }
-
-    public async load(sceneUrl ?: string, avatarPos ?: Vector3, avatarQuat ?: Quaternion,
-        beforeLoading ?: ()=> void, afterLoading ?: ()=> void) : Promise<void> {
-        if (sceneUrl !== "" && this._currentSceneURL === sceneUrl) {
-            return;
-        }
-
-        this._currentSceneURL = sceneUrl ?? "";
-
-        this._engine.displayLoadingUI();
-        this._scene.detachControl();
-        this._preScene = this._scene;
-        this._createScene();
-
-        if (beforeLoading) {
-            beforeLoading();
-        }
-
->>>>>>> 760d8dc5
         // create camera
         const camera = new ArcRotateCamera(
             "Camera", -Math.PI / 2, Math.PI / 2, 6,
@@ -169,11 +137,7 @@
         this._scene.activeCamera = camera;
         this._camera = camera;
 
-<<<<<<< HEAD
         await this.loadMyAvatar(avatarModelURL);
-=======
-        await this.loadMyAvatar();
->>>>>>> 760d8dc5
         // setup avatar
         if (this._myAvatar) {
             this._myAvatar.position = avatarPos ?? new Vector3(0, 1, 0);
@@ -264,26 +228,18 @@
     public async loadSceneSpaceStation(): Promise<void> {
         this._currentDomain = "SpaceStation";
 
-<<<<<<< HEAD
         await this.load(
             "/assets/scenes/default.json",
             undefined,
-=======
-        await this.load("/assets/scenes/spacestation.json",
->>>>>>> 760d8dc5
             new Vector3(0, 58, 0));
     }
 
     public async loadSceneUA92Campus(): Promise<void> {
         this._currentDomain = "Campus";
 
-<<<<<<< HEAD
         await this.load(
             "/assets/scenes/default.json",
             undefined,
-=======
-        await this.load("/assets/scenes/campus.json",
->>>>>>> 760d8dc5
             new Vector3(25, 1, 30));
     }
 
@@ -308,7 +264,6 @@
     public async loadMyAvatar(modelURL ?: string) : Promise<Nullable<GameObject>> {
         if (this._resourceManager) {
             if (this._avatarAnimationGroups.length === 0) {
-<<<<<<< HEAD
                 const result = await this._resourceManager.loadAvatarAnimations(AvatarAnimationUrl);
                 this._avatarAnimationGroups = result.animGroups;
             }
@@ -402,96 +357,6 @@
         Log.debug(Log.types.AVATAR,
             `Load avatar. id: ${id}`);
 
-=======
-
-                const result = await this._resourceManager.loadAvatarAnimations(AvatarAnimationUrl);
-                this._avatarAnimationGroups = result.animGroups;
-            }
-
-
-            let prevPos = undefined;
-            let prevQuat = null;
-            let prevMyAvatarInterface = undefined;
-            if (this._myAvatar) {
-                prevPos = this._myAvatar.position.clone();
-                if (this._myAvatar.rotationQuaternion) {
-                    prevQuat = this._myAvatar.rotationQuaternion.clone();
-                }
-
-                const controller = this._myAvatar.getComponent(MyAvatarController.typeName) as MyAvatarController;
-                prevMyAvatarInterface = controller.myAvatar;
-                if (this._camera) {
-                    this._camera.parent = null;
-                }
-
-                this._myAvatar.dispose();
-            }
-
-            this._myAvatar = new GameObject("MyAvatar", this._scene);
-            if (prevPos) {
-                this._myAvatar.position = prevPos;
-                this._myAvatar.rotationQuaternion = prevQuat;
-            }
-
-            const mesh = await this._resourceManager.loadMyAvatar(modelURL ?? DefaultAvatarUrl);
-            if (mesh) {
-                const meshComponent = new MeshComponent();
-                meshComponent.mesh = mesh;
-                this._myAvatar.addComponent(meshComponent);
-            }
-            const avatarController = new AvatarController();
-            avatarController.animGroups = this._avatarAnimationGroups;
-            this._myAvatar.addComponent(avatarController);
-
-            const myAvatarController = new MyAvatarController();
-            this._myAvatar.addComponent(myAvatarController);
-            if (prevMyAvatarInterface) {
-                myAvatarController.myAvatar = prevMyAvatarInterface;
-            }
-            myAvatarController.skeletonModelURL = modelURL;
-
-            if (this._camera) {
-                this._camera.parent = this._myAvatar;
-            }
-
-            this._myAvatarModelChangedObservable.notifyObservers(this._myAvatar);
-        }
-
-        return this._myAvatar;
-    }
-
-    public async loadAvatar(id: string, domain: ScriptAvatar) : Promise<Nullable<GameObject>> {
-        Log.debug(Log.types.AVATAR,
-            `Load avatar. id: ${id} url: ${domain.skeletonModelURL} `);
-
-        let avatar = this._avatarList.get(id);
-        if (avatar) {
-            avatar.dispose();
-        }
-
-        if (this._resourceManager && domain.skeletonModelURL !== "") {
-            avatar = new GameObject("ScriptAvatar_" + id, this._scene);
-            const mesh = await this._resourceManager.loadAvatar(domain.skeletonModelURL);
-            if (mesh) {
-                avatar.id = id;
-                const meshComponent = new MeshComponent();
-                meshComponent.node = mesh;
-                avatar.addComponent(meshComponent);
-                avatar.addComponent(new ScriptAvatarController(domain));
-
-                this._avatarList.set(id, avatar);
-            }
-            return avatar;
-        }
-
-        return null;
-    }
-
-    public unloadAvatar(id: string) : void {
-        Log.debug(Log.types.AVATAR,
-            `Load avatar. id: ${id}`);
-
->>>>>>> 760d8dc5
         const avatar = this._avatarList.get(id);
         if (avatar) {
             avatar.dispose();
@@ -499,7 +364,6 @@
             this._avatarList.delete(id);
         }
 
-<<<<<<< HEAD
     }
 
     public unloadAllAvatars() : void {
@@ -509,17 +373,6 @@
         this._avatarList.clear();
     }
 
-=======
-    }
-
-    public unloadAllAvatars() : void {
-        this._avatarList.forEach((gameObj) => {
-            gameObj.dispose();
-        });
-        this._avatarList.clear();
-    }
-
->>>>>>> 760d8dc5
     private _createScene() : void {
         this._scene = new Scene(this._engine);
         this._resourceManager = new ResourceManager(this._scene);
@@ -542,21 +395,12 @@
 
         this._scene.onReadyObservable.add(this._onSceneReady.bind(this));
     }
-<<<<<<< HEAD
 
     private _handleDontDestroyOnLoadObjects() : void {
         if (!this._preScene) {
             return;
         }
 
-=======
-
-    private _handleDontDestroyOnLoadObjects() : void {
-        if (!this._preScene) {
-            return;
-        }
-
->>>>>>> 760d8dc5
         GameObject.dontDestroyOnLoadList.forEach((gameObj) => {
             if (this._preScene === gameObj.getScene()) {
                 // remove GameObject form pervious scene

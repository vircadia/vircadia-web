/*
//  log.js
//
//  Created by Kalila L. on May 10th, 2021.
//  Copyright 2021 Vircadia contributors.
//
//  Distributed under the Apache License, Version 2.0.
//  See the accompanying file LICENSE or http://www.apache.org/licenses/LICENSE-2.0.html
*/

const Log = (function () {
    const types = {
        'OTHER': {
            'prefix': '[OTHER]'
        },

        'ENTITIES': {
            'prefix': '[ENTITIES]'
        },

        'AUDIO': {
            'prefix': '[AUDIO]'
        },

        'METAVERSE': {
            'prefix': '[METAVERSE]'
        },

        'PEOPLE': {
            'prefix': '[PEOPLE]'
        },

<<<<<<< HEAD
        'EXPLORE': {
            'prefix': '[EXPLORE]'
=======
        'PLACES': {
            'prefix': '[PLACES]'
>>>>>>> fe9c8ce9
        }
    };

    const levels = {
        'ERROR': {
            'prefix': '[ERROR]'
        },

        'WARN': {
            'prefix': '[WARN]'
        },

        'INFO': {
            'prefix': '[INFO]'
        }
    };

    function print (type, level, string) {
        console.info(types[type].prefix, levels[level].prefix, string);
    };

    return {
        // Tables
        types,
        levels,
        // Functions
        print
    };
}());

export default Log;<|MERGE_RESOLUTION|>--- conflicted
+++ resolved
@@ -30,13 +30,9 @@
             'prefix': '[PEOPLE]'
         },
 
-<<<<<<< HEAD
+
         'EXPLORE': {
             'prefix': '[EXPLORE]'
-=======
-        'PLACES': {
-            'prefix': '[PLACES]'
->>>>>>> fe9c8ce9
         }
     };
 

<!--
//  MainLayout.vue
//
//  Created by Kalila L. on May 9th, 2021.
//  Copyright 2021 Vircadia contributors.
//
//  Distributed under the Apache License, Version 2.0.
//  See the accompanying file LICENSE or http://www.apache.org/licenses/LICENSE-2.0.html
-->
<!--
    Display of the main page.
    The page is a usual Vue page with a hidden menu bar on the left controlled by
    an "account_circle" in the top menu bar.
    The page top bar contains connected information.
    Overlay dialogs are controlled by $store.state.dialog settings.
-->
<template>
    <q-layout class="full-height" id="mainLayout" view="lHh Lpr lFf">
        <q-header id="header" elevated style="background-color: unset; color: unset;">
            <div class="row no-wrap">
<!--
                <q-toolbar
                    class="col-8"
                >
                    <q-input rounded outlined v-model="locationInput" class="q-mr-md" label="Connect to" />
                    <q-btn-group push>
                        <q-btn push label="Connect" icon="login" @click="connect" />
                        <q-btn push label="Disconnect" icon="close" @click="disconnect" />
                    </q-btn-group>
                    <q-space />

                    <div>
                        <div>{{ $store.state.globalConsts.APP_NAME }}</div>
                        <div>{{ $store.state.globalConsts.APP_VERSION_TAG }}</div>
                    </div>
                </q-toolbar> -->
                <q-toolbar>
                    <q-btn
                        flat
                        round
                        dense
                        icon="menu"
                        aria-label="User Menu"
                        @click="toggleUserMenu"
                        class="q-mr-sm"
                    />
                    <q-separator dark vertical inset />

                    <q-btn
                        flat
                        round
                        dense
                        icon="travel_explore"
                        aria-label="Explore"
                        @click="onClickOpenOverlay('Explore')"
                        class="q-mr-sm q-ml-sm"
                    />

                    <q-btn
                        flat
                        round
                        dense
                        fab-mini
                        tooltip="mute/unmute mic"
                        :icon="$store.state.audio.user.muted ? 'mic_off' : 'mic'"
                        :color="$store.state.audio.user.hasInputAccess ? 'primary' : 'red'"
                        @click="micToggled"
                        class="q-mr-sm q-ml-sm"
                    />

                    <q-toolbar-title>
                        <q-item-section>
                            <q-item-label>
                                {{ getLocation }}
                            </q-item-label>
                            <q-item-label caption  class="text-grey">
                                {{ getDomainServerState }}

                                <q-btn
                                    v-show="getShowDisconnect"
                                    dense
                                    color="purple"
                                    size="sm"
                                    class="q-ml-sm absolute"
                                    style="margin-top: -4px;"
                                    @click="disconnect()"
                                    :label="getDisconnectLabel"
                                />
                            </q-item-label>
                        </q-item-section>
                    </q-toolbar-title>

                    <q-space />

                    <q-item clickable v-ripple
                        @click="$store.state.account.isLoggedIn ? onClickOpenOverlay('Account') : openDialog('Login', true)">
                        <q-item-section side>
                            <q-avatar size="48px">
                                <q-icon :name="getProfilePicture" size="xl"/>
                            </q-avatar>
                        </q-item-section>
                        <q-item-section>
                            <q-item-label>
                                {{ $store.state.account.isLoggedIn ? $store.state.account.username : "Guest" }}
                            </q-item-label>
                            <q-item-label caption>
                                {{ $store.state.account.isLoggedIn ? "Logged in" : "Click to log in to metaverse" }}
                            </q-item-label>
                        </q-item-section>
                    </q-item>

                    <q-btn
                        v-show="$store.state.account.isLoggedIn"
                        flat
                        round
                        dense
                        icon="logout"
                        aria-label="Logout"
                        @click="logout"
                        class="q-mr-sm q-ml-sm"
                    />

                    <q-separator dark vertical/>
                    <q-btn
                        flat
                        stretch
                        icon="settings"
                        aria-label="Settings Menu"
                    >
                        <q-menu>
                            <q-list>
                                <template v-for="(menuItem, index) in settingsMenu" :key="index">
                                    <q-item-label
                                        v-if="menuItem.isCategory"
                                        header
                                    >
                                        {{ menuItem.label }}
                                    </q-item-label>
                                    <q-item
                                        v-else
                                        clickable
                                        v-ripple
                                        @click="menuItem.action ? menuItem.action()
                                            : onClickOpenOverlay(menuItem.link || menuItem.label)"
                                    >
                                        <q-item-section avatar>
                                            <q-icon :name="menuItem.icon" />
                                        </q-item-section>
                                        <q-item-section>
                                            {{ menuItem.label }}
                                        </q-item-section>
                                    </q-item>
                                    <q-separator :key="'sep' + index" v-if="menuItem.separator" />
                                </template>
                            </q-list>
                        </q-menu>
                    </q-btn>

                    <q-separator dark vertical inset />

                    <q-btn-dropdown stretch flat>
                        <template v-slot:label>
                            <q-avatar rounded size="48px">
                                <img :src="defaultProductLogo">
                            </q-avatar>
                        </template>
                        <q-list>
                            <q-item-label header>Help</q-item-label>
                            <q-item v-for="(menuItem, index) in helpMenu" :key="index"
                                clickable
                                v-ripple
                                @click="openUrl(menuItem.link)"
                            >
                                <q-item-section avatar dense>
                                    <q-icon :name="menuItem.icon" />
                                </q-item-section>
                                <q-item-section>
                                    {{ menuItem.label }}
                                </q-item-section>
                            </q-item>
                            <q-separator inset spaced />
                            <q-item-label header>Status</q-item-label>
                            <q-item>
                                <q-item-section>
                                    <q-item-label>Domain</q-item-label>
                                    <q-item-label caption>{{ getDomainServerState }}</q-item-label>
                                </q-item-section>
                            </q-item>
                            <q-item>
                                <q-item-section>
                                    <q-item-label>Metaverse</q-item-label>
                                    <q-item-label caption>{{ getMetaverseServerState }}</q-item-label>
                                </q-item-section>
                            </q-item>
                            <q-separator inset spaced />
                            <q-item-label header>About</q-item-label>
                            <q-item-label></q-item-label>
                            <q-item>
                                <q-item-section>
                                    <q-item-label>{{ $store.state.globalConsts.APP_NAME }}</q-item-label>
                                    <q-item-label caption>{{ $store.state.globalConsts.APP_VERSION_TAG }}</q-item-label>
                                    <q-item-label>Vircadia Web SDK</q-item-label>
                                    <q-item-label caption>{{ $store.state.globalConsts.SDK_VERSION_TAG }}</q-item-label>
                                </q-item-section>
                            </q-item>
                        </q-list>
                    </q-btn-dropdown>
                </q-toolbar>
            </div>
        </q-header>

        <q-page-container class="full-height">
            <MainScene>
                <template v-slot:manager>
                    <OverlayManager ref="OverlayManager" />
                </template>
            </MainScene>
        </q-page-container>

        <q-dialog v-model="getDialogState">
            <q-card
                class="column no-wrap items-stretch"
<<<<<<< HEAD
=======
                style="background: rgba(0, 0, 0, 0.8); width: 310px;"
>>>>>>> ba5c2721
            >
                <component @closeDialog='closeDialog' :is="$store.state.dialog.which"></component>
            </q-card>
        </q-dialog>

    </q-layout>
</template>

<script lang="ts">

import { defineComponent } from "vue";
import { openURL } from "quasar";

// Components
import MainScene from "@Components/MainScene.vue";
import OverlayManager from "@Components/overlays/OverlayManager.vue";

import { Store, Mutations as StoreMutations, Actions as StoreActions } from "@Store/index";
import { Utility } from "@Modules/utility";
import { Account } from "@Modules/account";
import { AudioMgr } from "@Modules/scene/audio";

// eslint-disable-next-line @typescript-eslint/no-unused-vars
import Log from "@Modules/debugging/log";

export default defineComponent({
    name: "MainLayout",

    $refs!: {   // definition to make this.$ref work with TypeScript
        MainScene: HTMLFormElement,
        OverlayManager: HTMLFormElement
    },

    components: {
        MainScene,
        OverlayManager
    },

    data() {
        return {
            // Toolbar
            locationInput: "",
            settingsMenu: [
                {
                    icon: "headphones",
                    label: "Audio",
                    link: "",
                    isCategory: false,
                    separator: true
                },
                {
                    icon: "lightbulb",
                    label: "Light / Dark",
                    action: () => {
                        this.$q.dark.toggle();
                        Log.info(Log.types.OTHER, "Toggle Dark");
                    },
                    isCategory: false,
                    separator: true
                }
            ],
            helpMenu: [
                {
                    icon: "chat",
                    label: "Discord",
                    link: "https://discord.com/invite/Pvx2vke"
                },
                {
                    icon: "forum",
                    label: "Forum",
                    link: "https://forum.vircadia.com/"
                },
                {
                    icon: "support",
                    label: "User Documentation",
                    link: "https://docs.vircadia.com/"
                }
            ],
            defaultProductLogo: "assets/vircadia-icon.svg"
        };
    },

    computed: {
        getDialogState: {
            get(): boolean {
                // ESLint doesn't seem to know about 'this' inside a 'get' function
                // eslint-disable-next-line @typescript-eslint/no-unsafe-member-access,@typescript-eslint/no-unsafe-return
                return this.$store.state.dialog.show;
            },
            set(newValue: boolean) {
                // ESLint doesn't seem to know about 'this' inside a 'set' function
                // eslint-disable-next-line @typescript-eslint/no-unsafe-call
                this.setDialogState(newValue);
            }
        },

        getLocation: function(): string {
            return this.$store.state.avatar.location ?? "Not currently connected to a domain";
        },

        // Displays the state of the domain server on the user interface
        getDomainServerState: function(): string {
            if (this.$store.state.domain.url && this.$store.state.domain.url.length > 0) {
                return `${this.$store.state.domain.connectionState} (${this.$store.state.domain.url})`;
            }
            return this.$store.state.domain.connectionState;
        },
        getMetaverseServerState: function(): string {
            if (this.$store.state.metaverse.server && this.$store.state.metaverse.server.length > 0) {
                return `${this.$store.state.metaverse.connectionState} (${this.$store.state.metaverse.server})`;
            }
            return this.$store.state.metaverse.connectionState;
        },
        getProfilePicture: function() {
            if (this.$store.state.account.images && this.$store.state.account.images.thumbnail) {
                return this.$store.state.account.images.thumbnail;
            }
            return "account_circle";
        },
        getShowDisconnect: function() : boolean {
            if (this.$store.state.domain.url && this.$store.state.domain.url.length > 0
                    && this.$store.state.domain.connectionState.startsWith("CONNECT")) {
                return true;
            }
            return false;
        },
        getDisconnectLabel: function() : string {
            if (this.$store.state.domain.connectionState === "CONNECTING") {
                return "Cancel";
            }
            if (this.$store.state.domain.connectionState === "CONNECTED") {
                return "Disconnect";
            }
            return "false";
        }
    },
    watch: {
        // call again the method if the route changes
        "$route": "parseRouteParams"
    },
    methods: {
        setDialogState: function(newValue: boolean) {
            this.$store.commit(StoreMutations.MUTATE, {
                property: "dialog.show",
                value: newValue
            });
        },
        // Drawers
        toggleUserMenu: function(): void {
            // this.userMenuOpen = !this.userMenuOpen;
            // TODO: figure out how to properly type $ref references. Following 'disable' is a poor solution
            // eslint-disable-next-line @typescript-eslint/no-unsafe-call,@typescript-eslint/no-unsafe-member-access
            (this.$refs.OverlayManager as typeof OverlayManager).toggleOverlay("menu");
        },

        // Pressed "connect"
        // Connect to the specified domain-server and the associated metaverse-server
        // Also add state update links to keep the Vuex state variables up to date.
        connect: async function() {
            // eslint-disable-next-line @typescript-eslint/no-unsafe-call
            await this.connectToAddress(this.locationInput);
        },
        connectToAddress: async function(locationAddress: string) {
            // eslint-disable-next-line @typescript-eslint/restrict-template-expressions
            Log.info(Log.types.UI, `Connecting to...${locationAddress}`);
            // eslint-disable-next-line @typescript-eslint/unbound-method
            await Utility.connectionSetup(locationAddress);
        },

        disconnect: async function() {
            Log.info(Log.types.UI, `Disconnecting from to...${this.$store.state.avatar.location}`);
            // eslint-disable-next-line @typescript-eslint/no-unsafe-call
            await Utility.disconnectActiveDomain();
        },

        // Metaverse

        logout: function() {
            // eslint-disable-next-line no-void
            void Account.logout();
        },

        // Dialog Handling
        openDialog: function(pWhich: string, shouldShow: boolean) {
            // We want to reset the element first.
            this.$store.commit(StoreMutations.MUTATE, {
                property: "dialog",
                with: {
                    "show": false,
                    "which": ""
                }
            });

            this.$store.commit(StoreMutations.MUTATE, {
                property: "dialog",
                with: {
                    "show": shouldShow,
                    "which": pWhich
                }
            });
        },

        closeDialog: function() {
            this.$store.commit(StoreMutations.MUTATE, {
                property: "dialog",
                with: {
                    "show": false,
                    "which": ""
                }
            });
        },
        onClickOpenOverlay: function(pOverlay: string) {
            // TODO: figure out how to properly type $ref references. Following 'disable' is a poor solution
            // eslint-disable-next-line @typescript-eslint/no-unsafe-call,@typescript-eslint/no-unsafe-member-access
            (this.$refs.OverlayManager as typeof OverlayManager).openOverlay(pOverlay);
        },
        openUrl: function(pUrl: string) {
            openURL(pUrl);
        },
        parseRouteParams: async function() {
            Log.info(Log.types.UI, "Parse Route params");
            const addressParam = this.$route.params.address as string;
            if (addressParam && addressParam.length > 0) {
                Log.info(Log.types.UI, `Connect to...${addressParam}`);
                // eslint-disable-next-line @typescript-eslint/no-unsafe-call
                await this.connectToAddress(addressParam);
                // eslint-disable-next-line @typescript-eslint/no-floating-promises
                this.$router.push({ path: "/" });
            }
        },
        micToggled: function() {
            if (this.$store.state.audio.user.hasInputAccess === true) {
                AudioMgr.muteAudio();
            }
        }
    },
    mounted: async function() {
        Account.onAttributeChange.connect(function(pPayload: { [key: string]: unknown }) {
            // eslint-disable-next-line no-void
            void Store.dispatch(StoreActions.UPDATE_ACCOUNT_INFO, pPayload);
        });
        // eslint-disable-next-line @typescript-eslint/no-unsafe-call
        await this.parseRouteParams();

        // TODO: figure out how to properly type $ref references. Following 'disable' is a poor solution
        // eslint-disable-next-line @typescript-eslint/no-unsafe-call,@typescript-eslint/no-unsafe-member-access
        (this.$refs.OverlayManager as typeof OverlayManager).openOverlay("menu");
    }
});
</script><|MERGE_RESOLUTION|>--- conflicted
+++ resolved
@@ -220,10 +220,7 @@
         <q-dialog v-model="getDialogState">
             <q-card
                 class="column no-wrap items-stretch"
-<<<<<<< HEAD
-=======
-                style="background: rgba(0, 0, 0, 0.8); width: 310px;"
->>>>>>> ba5c2721
+                style="width: 310px;"
             >
                 <component @closeDialog='closeDialog' :is="$store.state.dialog.which"></component>
             </q-card>

--- conflicted
+++ resolved
@@ -162,15 +162,6 @@
 </template>
 
 <script>
-<<<<<<< HEAD
-// Modules
-import { AudioInput } from '../modules/audio/input/audioInput.js';
-import { Metaverse } from '../modules/metaverse/metaverse.js';
-import { People } from '../modules/people/people.js';
-import { Explore } from '../modules/explore/explore.js';
-
-=======
->>>>>>> fe9c8ce9
 // Components
 import MainScene from '../components/MainScene.vue';
 import OverlayManager from '../components/overlays/OverlayManager.vue';
@@ -270,38 +261,6 @@
     },
 
     methods: {
-<<<<<<< HEAD
-        // Bootstrapping
-        mountClasses: function () {
-            this.$store.commit('mutate', {
-                property: 'Audio',
-                update: true,
-                with: {
-                    input: new AudioInput(this.$store, 'Audio.input')
-                }
-            });
-
-            this.$store.commit('mutate', {
-                property: 'Metaverse',
-                update: false,
-                with: new Metaverse(this.$store, 'Metaverse')
-            });
-
-            this.$store.commit('mutate', {
-                property: 'People',
-                update: false,
-                with: new People(this.$store, 'People')
-            });
-
-            this.$store.commit('mutate', {
-                property: 'Explore',
-                update: false,
-                with: new Explore(this.$store, 'Explore')
-            });
-        },
-
-=======
->>>>>>> fe9c8ce9
         // Drawers
         toggleUserMenu: function () {
             this.userMenuOpen = !this.userMenuOpen;

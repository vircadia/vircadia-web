--- conflicted
+++ resolved
@@ -53,13 +53,8 @@
         :defaultWidth="400"
         :defaultLeft="250"
         :defaultTop="10"
-<<<<<<< HEAD
-        :hoverShowBar="true"
+        :hoverShowBar="false"
         :style="{ border: 'none' }"
-=======
-        :hoverShowBar="false"
-        :style="{ 'background': 'rgba(0, 0, 0, 0.3)', 'box-shadow': 'none', border: 'none' }"
->>>>>>> 21a0e480
     >
         <q-card
             class="column no-wrap items-stretch full-height"

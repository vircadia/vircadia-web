<!--
//  MainScene.vue
//
//  Created by Kalila L. on May 9th, 2021.
//  Copyright 2021 Vircadia contributors.
//  Copyright 2022 DigiSomni LLC.
//
//  Distributed under the Apache License, Version 2.0.
//  See the accompanying file LICENSE or http://www.apache.org/licenses/LICENSE-2.0.html
-->

<style lang="scss" scoped>
</style>

<template>
    <q-page class="full-height">
        <q-resize-observer @resize="onResize" />
        <audio ref="mainSceneAudioElement"></audio>
        <canvas
            :height="canvasHeight"
            :width="canvasWidth"
            :style="{
                width: canvasWidth + 'px',
                height: canvasHeight + 'px',
                pointerEvents: $props.interactive ? 'all' : 'none'
            }"
            ref="renderCanvas"
            class="renderCanvas"
        />
        <LoadingScreen ref="loadingScreen" />
        <slot name="manager" />
    </q-page>
</template>

<script lang="ts">

/* eslint-disable @typescript-eslint/no-unused-vars */
import { defineComponent } from "vue";

import { Mutations as StoreMutations } from "@Store/index";
import { AudioMgr } from "@Modules/scene/audio";
import { Renderer } from "@Modules/scene/renderer";
import { Utility } from "@Modules/utility";
import { DEFAULT_DOMAIN_URL } from "@Base/config";
// import Log from "@Modules/debugging/log";

import LoadingScreen from "@Components/LoadingScreen.vue";

type Nullable<T> = T | null | undefined;


export interface ResizeShape {
    height: number,
    width: number
}

export default defineComponent({
    name: "MainScene",
    props: {
        interactive: {
            type: Boolean,
            required: true
        }
    },

    components: {
        LoadingScreen
    },

    $refs!: {   // definition to make this.$ref work with TypeScript
        mainSceneAudioElement: HTMLFormElement
    },

    data: () => ({
        sceneCreated: false,
        canvasHeight: 200,
        canvasWidth: 200
    }),

    computed: {

    },

    methods: {
        onResize(newSize: ResizeShape) {
            this.canvasHeight = newSize.height;
            this.canvasWidth = newSize.width;

            Renderer.resize(newSize.height, newSize.width);
        },
        setOutputStream(pStream: Nullable<MediaStream>) {
            const element = this.$refs.mainSceneAudioElement as HTMLMediaElement;
            if (pStream) {
                element.srcObject = pStream;
                // eslint-disable-next-line no-void
                void element.play();
            } else {
                // eslint-disable-next-line no-void
                void element.pause();
                element.srcObject = null;
            }
        }
    },

    created: function(): boolean {
        return this.sceneCreated;
    },

    // Called when MainScene is loaded onto the page
    mounted: async function() {
        // Initialize the graphics display
        const canvas = this.$refs.renderCanvas as HTMLCanvasElement;
        const loadingScreenComponent = this.$refs.loadingScreen as typeof LoadingScreen;
        const loadingScreenElement = loadingScreenComponent.$el as HTMLElement;
        await Renderer.initialize(canvas, loadingScreenElement);
        this.$store.commit(StoreMutations.MUTATE, {
            property: "renderer/focusSceneId",
            value: 0
        });

        // Disable audio temporary
        // Initialize the audio for the scene
        // await AudioMgr.initialize(this.setOutputStream.bind(this));

        const scene = Renderer.createScene();

        // await scene.loadSceneUA92Campus();
<<<<<<< HEAD
        await scene.load("/assets/scenes/default.json");
=======
        await scene.load("");
>>>>>>> 2dfc5791

        await Utility.connectionSetup(DEFAULT_DOMAIN_URL);

        Renderer.startRenderLoop([scene]);
    }
});
</script><|MERGE_RESOLUTION|>--- conflicted
+++ resolved
@@ -125,11 +125,8 @@
         const scene = Renderer.createScene();
 
         // await scene.loadSceneUA92Campus();
-<<<<<<< HEAD
+
         await scene.load("/assets/scenes/default.json");
-=======
-        await scene.load("");
->>>>>>> 2dfc5791
 
         await Utility.connectionSetup(DEFAULT_DOMAIN_URL);
 

<!--
//  MetaverseLogin.vue
//
//  Created by Kalila L. on May 18th, 2021.
//  Copyright 2021 Vircadia contributors.
//
//  Distributed under the Apache License, Version 2.0.
//  See the accompanying file LICENSE or http://www.apache.org/licenses/LICENSE-2.0.html
-->

<template>
    <q-form
        @submit="onSubmit"
        class="q-gutter-md"
    >
        <q-input
            v-model="username"
            filled
            dense
            label="Username"
            hint="Enter your username."
            :disable="loading"
        />

        <q-input
            v-model="password"
            filled
            dense
            label="Password"
            :type="showPassword ? 'text' : 'password'"
            hint="Enter your password."
            :disable="loading"
        >
            <template v-slot:append>
                <q-icon
                    :name="showPassword ? 'visibility' : 'visibility_off'"
                    class="cursor-pointer"
                    @click="showPassword = !showPassword"
                />
            </template>
        </q-input>

        <div align="right">
            <q-btn label="Login" type="submit" color="primary" :disable="usernameEmpty || passwordEmpty" :loading="loading" />
        </div>
    </q-form>
</template>

<script lang="ts">
import { defineComponent } from "vue";
import { Account } from "@Modules/account";

export default defineComponent({
    name: "MetaverseLogin",

    emits: ["closeDialog"],

    data: () => ({
        username: "",
        password: "",
        showPassword: false,
        loading: false
    }),

    computed: {
        usernameEmpty: function() {
            return this.username.length <= 0;
        },
        passwordEmpty: function() {
            return this.password.length <= 0;
        }
    },
<<<<<<< HEAD
=======

>>>>>>> a18b19b0
    methods: {
        async onSubmit() {
            this.loading = true;
            try {
                const loginResponse = await Account.login(this.username, this.password);

                if (loginResponse) {
                    this.$q.notify({
                        type: "positive",
                        textColor: "white",
                        icon: "cloud_done",
                        message: "Welcome " + this.username + "."
                    });
                    this.loading = false;
                    this.$emit("closeDialog");
                } else {
                    this.$q.notify({
                        type: "negative",
                        textColor: "white",
                        icon: "warning",
<<<<<<< HEAD
                        message: "Login attempt failed."
=======
                        message: "Login attempt failed"
>>>>>>> a18b19b0
                    });
                    this.loading = false;
                }
            } catch (result) {
                // TODO: what is the type of "result"? Define the fields
                this.$q.notify({
                    type: "negative",
                    textColor: "white",
                    icon: "warning",
<<<<<<< HEAD
                    // message: "Login attempted failed: " + result.error
=======
                    // message: "Login attempt failed: " + result.error
>>>>>>> a18b19b0
                    message: "Login attempt failed: " + (result as string)
                });
                this.loading = false;
            }
        }
    }
});
</script><|MERGE_RESOLUTION|>--- conflicted
+++ resolved
@@ -70,10 +70,7 @@
             return this.password.length <= 0;
         }
     },
-<<<<<<< HEAD
-=======
 
->>>>>>> a18b19b0
     methods: {
         async onSubmit() {
             this.loading = true;
@@ -94,11 +91,9 @@
                         type: "negative",
                         textColor: "white",
                         icon: "warning",
-<<<<<<< HEAD
-                        message: "Login attempt failed."
-=======
+
                         message: "Login attempt failed"
->>>>>>> a18b19b0
+                        
                     });
                     this.loading = false;
                 }
@@ -108,11 +103,9 @@
                     type: "negative",
                     textColor: "white",
                     icon: "warning",
-<<<<<<< HEAD
-                    // message: "Login attempted failed: " + result.error
-=======
+
                     // message: "Login attempt failed: " + result.error
->>>>>>> a18b19b0
+
                     message: "Login attempt failed: " + (result as string)
                 });
                 this.loading = false;

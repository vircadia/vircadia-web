--- conflicted
+++ resolved
@@ -11,11 +11,6 @@
 import { defineComponent } from "vue";
 
 export default defineComponent({
-<<<<<<< HEAD
-    name: 'App'
-})
-=======
     name: "App"
 });
->>>>>>> a4d6b8d0
 </script>